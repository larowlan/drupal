--- conflicted
+++ resolved
@@ -526,8 +526,6 @@
             $this->assertContains('foo config', $e->getMessage());
         }
     }
-<<<<<<< HEAD
-=======
 
     /**
      * @ticket https://github.com/guzzle/guzzle/issues/706
@@ -543,7 +541,6 @@
         $request->getBody()->applyRequestHeaders($request);
         $this->assertEquals('foo=bar&foo=baz', $request->getBody());
     }
->>>>>>> 7d0c5795
 }
 
 class ExtendedFactory extends MessageFactory
