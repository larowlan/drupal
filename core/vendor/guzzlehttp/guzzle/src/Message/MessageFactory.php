--- conflicted
+++ resolved
@@ -65,10 +65,7 @@
         unset($options['config']);
 
         // Use a POST body by default
-        if ($method == 'POST' &&
-            !isset($options['body']) &&
-            !isset($options['json'])
-        ) {
+        if ($method == 'POST' && !isset($options['body'])) {
             $options['body'] = [];
         }
 
@@ -158,7 +155,6 @@
         static $configMap = ['connect_timeout' => 1, 'timeout' => 1,
             'verify' => 1, 'ssl_key' => 1, 'cert' => 1, 'proxy' => 1,
             'debug' => 1, 'save_to' => 1, 'stream' => 1, 'expect' => 1];
-<<<<<<< HEAD
 
         // Take the class of the instance, not the parent
         $selfClass = get_class($this);
@@ -166,11 +162,6 @@
         // Check if we already took it's class methods and had them saved
         if (!isset(self::$classMethods[$selfClass])) {
             self::$classMethods[$selfClass] = array_flip(get_class_methods($this));
-=======
-        static $methods;
-        if (!$methods) {
-            $methods = array_flip(get_class_methods($this));
->>>>>>> 0f1af0ad
         }
 
         // Take class methods of this particular instance
