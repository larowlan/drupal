[
    {
        "name": "psr/log",
        "version": "1.0.0",
        "version_normalized": "1.0.0.0",
        "source": {
            "type": "git",
            "url": "https://github.com/php-fig/log",
            "reference": "1.0.0"
        },
        "dist": {
            "type": "zip",
            "url": "https://github.com/php-fig/log/archive/1.0.0.zip",
            "reference": "1.0.0",
            "shasum": ""
        },
        "time": "2012-12-21 11:40:51",
        "type": "library",
        "installation-source": "dist",
        "autoload": {
            "psr-0": {
                "Psr\\Log\\": ""
            }
        },
        "notification-url": "https://packagist.org/downloads/",
        "license": [
            "MIT"
        ],
        "authors": [
            {
                "name": "PHP-FIG",
                "homepage": "http://www.php-fig.org/"
            }
        ],
        "description": "Common interface for logging libraries",
        "keywords": [
            "log",
            "psr",
            "psr-3"
        ]
    },
    {
        "name": "kriswallsmith/assetic",
        "version": "v1.1.1",
        "version_normalized": "1.1.1.0",
        "source": {
            "type": "git",
            "url": "https://github.com/kriswallsmith/assetic.git",
            "reference": "v1.1.1"
        },
        "dist": {
            "type": "zip",
            "url": "https://api.github.com/repos/kriswallsmith/assetic/zipball/v1.1.1",
            "reference": "v1.1.1",
            "shasum": ""
        },
        "require": {
            "php": ">=5.3.1",
            "symfony/process": ">=2.1,<3.0"
        },
        "require-dev": {
            "cssmin/cssmin": "*",
            "joliclic/javascript-packer": "*",
            "kamicane/packager": "*",
            "leafo/lessphp": "*",
            "leafo/scssphp": "*",
            "leafo/scssphp-compass": "*",
            "mrclay/minify": "*",
            "phpunit/phpunit": ">=3.7,<4.0",
            "ptachoire/cssembed": "*",
            "twig/twig": ">=1.6,<2.0"
        },
        "suggest": {
            "leafo/lessphp": "Assetic provides the integration with the lessphp LESS compiler",
            "leafo/scssphp": "Assetic provides the integration with the scssphp SCSS compiler",
            "leafo/scssphp-compass": "Assetic provides the integration with the SCSS compass plugin",
            "ptachoire/cssembed": "Assetic provides the integration with phpcssembed to embed data uris",
            "twig/twig": "Assetic provides the integration with the Twig templating engine"
        },
        "time": "2013-06-01 22:13:43",
        "type": "library",
        "extra": {
            "branch-alias": {
                "dev-master": "1.1-dev"
            }
        },
        "installation-source": "dist",
        "autoload": {
            "psr-0": {
                "Assetic": "src/"
            },
            "files": [
                "src/functions.php"
            ]
        },
        "notification-url": "https://packagist.org/downloads/",
        "license": [
            "MIT"
        ],
        "authors": [
            {
                "name": "Kris Wallsmith",
                "email": "kris.wallsmith@gmail.com",
                "homepage": "http://kriswallsmith.net/"
            }
        ],
        "description": "Asset Management for PHP",
        "homepage": "https://github.com/kriswallsmith/assetic",
        "keywords": [
            "assets",
            "compression",
            "minification"
        ]
    },
    {
        "name": "phpunit/php-text-template",
        "version": "1.1.4",
        "version_normalized": "1.1.4.0",
        "source": {
            "type": "git",
            "url": "git://github.com/sebastianbergmann/php-text-template.git",
            "reference": "1.1.4"
        },
        "dist": {
            "type": "zip",
            "url": "https://github.com/sebastianbergmann/php-text-template/zipball/1.1.4",
            "reference": "1.1.4",
            "shasum": ""
        },
        "require": {
            "php": ">=5.3.3"
        },
        "time": "2012-10-31 11:15:28",
        "type": "library",
        "installation-source": "dist",
        "autoload": {
            "classmap": [
                "Text/"
            ]
        },
        "notification-url": "https://packagist.org/downloads/",
        "include-path": [
            ""
        ],
        "license": [
            "BSD-3-Clause"
        ],
        "authors": [
            {
                "name": "Sebastian Bergmann",
                "email": "sb@sebastian-bergmann.de",
                "role": "lead"
            }
        ],
        "description": "Simple template engine.",
        "homepage": "https://github.com/sebastianbergmann/php-text-template/",
        "keywords": [
            "template"
        ]
    },
    {
        "name": "phpunit/phpunit-mock-objects",
        "version": "1.2.3",
        "version_normalized": "1.2.3.0",
        "source": {
            "type": "git",
            "url": "git://github.com/sebastianbergmann/phpunit-mock-objects.git",
            "reference": "1.2.3"
        },
        "dist": {
            "type": "zip",
            "url": "https://github.com/sebastianbergmann/phpunit-mock-objects/archive/1.2.3.zip",
            "reference": "1.2.3",
            "shasum": ""
        },
        "require": {
            "php": ">=5.3.3",
            "phpunit/php-text-template": ">=1.1.1@stable"
        },
        "suggest": {
            "ext-soap": "*"
        },
        "time": "2013-01-13 10:24:48",
        "type": "library",
        "installation-source": "dist",
        "autoload": {
            "classmap": [
                "PHPUnit/"
            ]
        },
        "notification-url": "https://packagist.org/downloads/",
        "include-path": [
            ""
        ],
        "license": [
            "BSD-3-Clause"
        ],
        "authors": [
            {
                "name": "Sebastian Bergmann",
                "email": "sb@sebastian-bergmann.de",
                "role": "lead"
            }
        ],
        "description": "Mock Object library for PHPUnit",
        "homepage": "https://github.com/sebastianbergmann/phpunit-mock-objects/",
        "keywords": [
            "mock",
            "xunit"
        ]
    },
    {
        "name": "phpunit/php-timer",
        "version": "1.0.4",
        "version_normalized": "1.0.4.0",
        "source": {
            "type": "git",
            "url": "git://github.com/sebastianbergmann/php-timer.git",
            "reference": "1.0.4"
        },
        "dist": {
            "type": "zip",
            "url": "https://github.com/sebastianbergmann/php-timer/zipball/1.0.4",
            "reference": "1.0.4",
            "shasum": ""
        },
        "require": {
            "php": ">=5.3.3"
        },
        "time": "2012-10-11 04:45:58",
        "type": "library",
        "installation-source": "dist",
        "autoload": {
            "classmap": [
                "PHP/"
            ]
        },
        "notification-url": "https://packagist.org/downloads/",
        "include-path": [
            ""
        ],
        "license": [
            "BSD-3-Clause"
        ],
        "authors": [
            {
                "name": "Sebastian Bergmann",
                "email": "sb@sebastian-bergmann.de",
                "role": "lead"
            }
        ],
        "description": "Utility class for timing",
        "homepage": "http://www.phpunit.de/",
        "keywords": [
            "timer"
        ]
    },
    {
        "name": "phpunit/php-token-stream",
        "version": "1.1.5",
        "version_normalized": "1.1.5.0",
        "source": {
            "type": "git",
            "url": "git://github.com/sebastianbergmann/php-token-stream.git",
            "reference": "1.1.5"
        },
        "dist": {
            "type": "zip",
            "url": "https://github.com/sebastianbergmann/php-token-stream/zipball/1.1.5",
            "reference": "1.1.5",
            "shasum": ""
        },
        "require": {
            "ext-tokenizer": "*",
            "php": ">=5.3.3"
        },
        "time": "2012-10-11 04:47:14",
        "type": "library",
        "installation-source": "dist",
        "autoload": {
            "classmap": [
                "PHP/"
            ]
        },
        "notification-url": "https://packagist.org/downloads/",
        "include-path": [
            ""
        ],
        "license": [
            "BSD-3-Clause"
        ],
        "authors": [
            {
                "name": "Sebastian Bergmann",
                "email": "sb@sebastian-bergmann.de",
                "role": "lead"
            }
        ],
        "description": "Wrapper around PHP's tokenizer extension.",
        "homepage": "http://www.phpunit.de/",
        "keywords": [
            "tokenizer"
        ]
    },
    {
        "name": "phpunit/php-code-coverage",
        "version": "1.2.11",
        "version_normalized": "1.2.11.0",
        "source": {
            "type": "git",
            "url": "https://github.com/sebastianbergmann/php-code-coverage.git",
            "reference": "1.2.11"
        },
        "dist": {
            "type": "zip",
            "url": "https://api.github.com/repos/sebastianbergmann/php-code-coverage/zipball/1.2.11",
            "reference": "1.2.11",
            "shasum": ""
        },
        "require": {
            "php": ">=5.3.3",
            "phpunit/php-file-iterator": ">=1.3.0@stable",
            "phpunit/php-text-template": ">=1.1.1@stable",
            "phpunit/php-token-stream": ">=1.1.3@stable"
        },
        "require-dev": {
            "phpunit/phpunit": "3.7.*"
        },
        "suggest": {
            "ext-dom": "*",
            "ext-xdebug": ">=2.0.5"
        },
        "time": "2013-05-23 18:23:24",
        "type": "library",
        "installation-source": "dist",
        "autoload": {
            "classmap": [
                "PHP/"
            ]
        },
        "notification-url": "https://packagist.org/downloads/",
        "include-path": [
            ""
        ],
        "license": [
            "BSD-3-Clause"
        ],
        "authors": [
            {
                "name": "Sebastian Bergmann",
                "email": "sb@sebastian-bergmann.de",
                "role": "lead"
            }
        ],
        "description": "Library that provides collection, processing, and rendering functionality for PHP code coverage information.",
        "homepage": "https://github.com/sebastianbergmann/php-code-coverage",
        "keywords": [
            "coverage",
            "testing",
            "xunit"
        ]
    },
    {
        "name": "phpunit/phpunit",
        "version": "3.7.21",
        "version_normalized": "3.7.21.0",
        "source": {
            "type": "git",
            "url": "https://github.com/sebastianbergmann/phpunit.git",
            "reference": "3.7.21"
        },
        "dist": {
            "type": "zip",
            "url": "https://api.github.com/repos/sebastianbergmann/phpunit/zipball/3.7.21",
            "reference": "3.7.21",
            "shasum": ""
        },
        "require": {
            "ext-dom": "*",
            "ext-pcre": "*",
            "ext-reflection": "*",
            "ext-spl": "*",
            "php": ">=5.3.3",
            "phpunit/php-code-coverage": ">=1.2.1,<1.3.0",
            "phpunit/php-file-iterator": ">=1.3.1",
            "phpunit/php-text-template": ">=1.1.1",
            "phpunit/php-timer": ">=1.0.2,<1.1.0",
            "phpunit/phpunit-mock-objects": ">=1.2.0,<1.3.0",
            "symfony/yaml": ">=2.0,<3.0"
        },
        "require-dev": {
            "pear-pear/pear": "1.9.4"
        },
        "suggest": {
            "ext-json": "*",
            "ext-simplexml": "*",
            "ext-tokenizer": "*",
            "phpunit/php-invoker": ">=1.1.0,<1.2.0"
        },
        "time": "2013-05-23 18:54:29",
        "bin": [
            "composer/bin/phpunit"
        ],
        "type": "library",
        "extra": {
            "branch-alias": {
                "dev-master": "3.7.x-dev"
            }
        },
        "installation-source": "dist",
        "autoload": {
            "classmap": [
                "PHPUnit/"
            ]
        },
        "notification-url": "https://packagist.org/downloads/",
        "include-path": [
            "",
            "../../symfony/yaml/"
        ],
        "license": [
            "BSD-3-Clause"
        ],
        "authors": [
            {
                "name": "Sebastian Bergmann",
                "email": "sebastian@phpunit.de",
                "role": "lead"
            }
        ],
        "description": "The PHP Unit Testing framework.",
        "homepage": "http://www.phpunit.de/",
        "keywords": [
            "phpunit",
            "testing",
            "xunit"
        ]
    },
    {
        "name": "zendframework/zend-stdlib",
        "version": "2.2.1",
        "version_normalized": "2.2.1.0",
        "target-dir": "Zend/Stdlib",
        "source": {
            "type": "git",
            "url": "https://github.com/zendframework/Component_ZendStdlib.git",
            "reference": "release-2.2.1"
        },
        "dist": {
            "type": "zip",
            "url": "https://api.github.com/repos/zendframework/Component_ZendStdlib/zipball/release-2.2.1",
            "reference": "release-2.2.1",
            "shasum": ""
        },
        "require": {
            "php": ">=5.3.3"
        },
        "suggest": {
            "zendframework/zend-eventmanager": "To support aggregate hydrator usage",
            "zendframework/zend-servicemanager": "To support hydrator plugin manager usage"
        },
        "time": "2013-06-12 19:46:58",
        "type": "library",
        "extra": {
            "branch-alias": {
                "dev-master": "2.2-dev",
                "dev-develop": "2.3-dev"
            }
        },
        "installation-source": "dist",
        "autoload": {
            "psr-0": {
                "Zend\\Stdlib\\": ""
            }
        },
        "notification-url": "https://packagist.org/downloads/",
        "license": [
            "BSD-3-Clause"
        ],
        "keywords": [
            "stdlib",
            "zf2"
        ]
    },
    {
        "name": "zendframework/zend-escaper",
        "version": "2.2.1",
        "version_normalized": "2.2.1.0",
        "target-dir": "Zend/Escaper",
        "source": {
            "type": "git",
            "url": "https://github.com/zendframework/Component_ZendEscaper.git",
            "reference": "release-2.2.1"
        },
        "dist": {
            "type": "zip",
            "url": "https://api.github.com/repos/zendframework/Component_ZendEscaper/zipball/release-2.2.1",
            "reference": "release-2.2.1",
            "shasum": ""
        },
        "require": {
            "php": ">=5.3.3"
        },
        "time": "2013-05-01 21:53:03",
        "type": "library",
        "extra": {
            "branch-alias": {
                "dev-master": "2.2-dev",
                "dev-develop": "2.3-dev"
            }
        },
        "installation-source": "dist",
        "autoload": {
            "psr-0": {
                "Zend\\Escaper\\": ""
            }
        },
        "notification-url": "https://packagist.org/downloads/",
        "license": [
            "BSD-3-Clause"
        ],
        "keywords": [
            "escaper",
            "zf2"
        ]
    },
    {
        "name": "zendframework/zend-feed",
        "version": "2.2.1",
        "version_normalized": "2.2.1.0",
        "target-dir": "Zend/Feed",
        "source": {
            "type": "git",
            "url": "https://github.com/zendframework/Component_ZendFeed.git",
            "reference": "release-2.2.1"
        },
        "dist": {
            "type": "zip",
            "url": "https://api.github.com/repos/zendframework/Component_ZendFeed/zipball/release-2.2.1",
            "reference": "release-2.2.1",
            "shasum": ""
        },
        "require": {
            "php": ">=5.3.3",
            "zendframework/zend-escaper": "self.version",
            "zendframework/zend-stdlib": "self.version"
        },
        "suggest": {
            "zendframework/zend-http": "Zend\\Http for PubSubHubbub, and optionally for use with Zend\\Feed\\Reader",
            "zendframework/zend-servicemanager": "Zend\\ServiceManager component, for default/recommended ExtensionManager implementations",
            "zendframework/zend-validator": "Zend\\Validator component"
        },
        "time": "2013-06-12 19:45:31",
        "type": "library",
        "extra": {
            "branch-alias": {
                "dev-master": "2.2-dev",
                "dev-develop": "2.3-dev"
            }
        },
        "installation-source": "dist",
        "autoload": {
            "psr-0": {
                "Zend\\Feed\\": ""
            }
        },
        "notification-url": "https://packagist.org/downloads/",
        "license": [
            "BSD-3-Clause"
        ],
        "description": "provides functionality for consuming RSS and Atom feeds",
        "keywords": [
            "feed",
            "zf2"
        ]
    },
    {
        "name": "doctrine/lexer",
        "version": "v1.0",
        "version_normalized": "1.0.0.0",
        "source": {
            "type": "git",
            "url": "https://github.com/doctrine/lexer.git",
            "reference": "v1.0"
        },
        "dist": {
            "type": "zip",
            "url": "https://github.com/doctrine/lexer/archive/v1.0.zip",
            "reference": "v1.0",
            "shasum": ""
        },
        "require": {
            "php": ">=5.3.2"
        },
        "time": "2013-01-12 18:59:04",
        "type": "library",
        "installation-source": "dist",
        "autoload": {
            "psr-0": {
                "Doctrine\\Common\\Lexer\\": "lib/"
            }
        },
        "notification-url": "https://packagist.org/downloads/",
        "license": [
            "MIT"
        ],
        "authors": [
            {
                "name": "Guilherme Blanco",
                "email": "guilhermeblanco@gmail.com",
                "homepage": "http://www.instaclick.com"
            },
            {
                "name": "Roman Borschel",
                "email": "roman@code-factory.org"
            },
            {
                "name": "Johannes M. Schmitt",
                "email": "schmittjoh@gmail.com",
                "homepage": "https://github.com/schmittjoh",
                "role": "Developer of wrapped JMSSerializerBundle"
            }
        ],
        "description": "Base library for a lexer that can be used in Top-Down, Recursive Descent Parsers.",
        "homepage": "http://www.doctrine-project.org",
        "keywords": [
            "lexer",
            "parser"
        ]
    },
    {
        "name": "doctrine/collections",
        "version": "v1.1",
        "version_normalized": "1.1.0.0",
        "source": {
            "type": "git",
            "url": "https://github.com/doctrine/collections.git",
            "reference": "v1.1"
        },
        "dist": {
            "type": "zip",
            "url": "https://api.github.com/repos/doctrine/collections/zipball/v1.1",
            "reference": "v1.1",
            "shasum": ""
        },
        "require": {
            "php": ">=5.3.2"
        },
        "time": "2013-03-07 12:15:54",
        "type": "library",
        "extra": {
            "branch-alias": {
                "dev-master": "1.1.x-dev"
            }
        },
        "installation-source": "dist",
        "autoload": {
            "psr-0": {
                "Doctrine\\Common\\Collections\\": "lib/"
            }
        },
        "notification-url": "https://packagist.org/downloads/",
        "license": [
            "MIT"
        ],
        "authors": [
            {
                "name": "Jonathan Wage",
                "email": "jonwage@gmail.com",
                "homepage": "http://www.jwage.com/"
            },
            {
                "name": "Guilherme Blanco",
                "email": "guilhermeblanco@gmail.com",
                "homepage": "http://www.instaclick.com"
            },
            {
                "name": "Roman Borschel",
                "email": "roman@code-factory.org"
            },
            {
                "name": "Benjamin Eberlei",
                "email": "kontakt@beberlei.de"
            },
            {
                "name": "Johannes M. Schmitt",
                "email": "schmittjoh@gmail.com",
                "homepage": "https://github.com/schmittjoh",
                "role": "Developer of wrapped JMSSerializerBundle"
            }
        ],
        "description": "Collections Abstraction library",
        "homepage": "http://www.doctrine-project.org",
        "keywords": [
            "array",
            "collections",
            "iterator"
        ]
    },
    {
        "name": "doctrine/cache",
        "version": "v1.0",
        "version_normalized": "1.0.0.0",
        "source": {
            "type": "git",
            "url": "https://github.com/doctrine/cache.git",
            "reference": "v1.0"
        },
        "dist": {
            "type": "zip",
            "url": "https://github.com/doctrine/cache/archive/v1.0.zip",
            "reference": "v1.0",
            "shasum": ""
        },
        "require": {
            "php": ">=5.3.2"
        },
        "time": "2013-01-10 22:43:46",
        "type": "library",
        "installation-source": "dist",
        "autoload": {
            "psr-0": {
                "Doctrine\\Common\\Cache\\": "lib/"
            }
        },
        "notification-url": "https://packagist.org/downloads/",
        "license": [
            "MIT"
        ],
        "authors": [
            {
                "name": "Jonathan Wage",
                "email": "jonwage@gmail.com",
                "homepage": "http://www.jwage.com/"
            },
            {
                "name": "Guilherme Blanco",
                "email": "guilhermeblanco@gmail.com",
                "homepage": "http://www.instaclick.com"
            },
            {
                "name": "Roman Borschel",
                "email": "roman@code-factory.org"
            },
            {
                "name": "Benjamin Eberlei",
                "email": "kontakt@beberlei.de"
            },
            {
                "name": "Johannes M. Schmitt",
                "email": "schmittjoh@gmail.com",
                "homepage": "https://github.com/schmittjoh",
                "role": "Developer of wrapped JMSSerializerBundle"
            }
        ],
        "description": "Caching library offering an object-oriented API for many cache backends",
        "homepage": "http://www.doctrine-project.org",
        "keywords": [
            "cache",
            "caching"
        ]
    },
    {
        "name": "doctrine/inflector",
        "version": "v1.0",
        "version_normalized": "1.0.0.0",
        "source": {
            "type": "git",
            "url": "https://github.com/doctrine/inflector.git",
            "reference": "v1.0"
        },
        "dist": {
            "type": "zip",
            "url": "https://github.com/doctrine/inflector/archive/v1.0.zip",
            "reference": "v1.0",
            "shasum": ""
        },
        "require": {
            "php": ">=5.3.2"
        },
        "time": "2013-01-10 21:49:15",
        "type": "library",
        "installation-source": "dist",
        "autoload": {
            "psr-0": {
                "Doctrine\\Common\\Inflector\\": "lib/"
            }
        },
        "notification-url": "https://packagist.org/downloads/",
        "license": [
            "MIT"
        ],
        "authors": [
            {
                "name": "Jonathan Wage",
                "email": "jonwage@gmail.com",
                "homepage": "http://www.jwage.com/"
            },
            {
                "name": "Guilherme Blanco",
                "email": "guilhermeblanco@gmail.com",
                "homepage": "http://www.instaclick.com"
            },
            {
                "name": "Roman Borschel",
                "email": "roman@code-factory.org"
            },
            {
                "name": "Benjamin Eberlei",
                "email": "kontakt@beberlei.de"
            },
            {
                "name": "Johannes M. Schmitt",
                "email": "schmittjoh@gmail.com",
                "homepage": "https://github.com/schmittjoh",
                "role": "Developer of wrapped JMSSerializerBundle"
            }
        ],
        "description": "Common String Manipulations with regard to casing and singular/plural rules.",
        "homepage": "http://www.doctrine-project.org",
        "keywords": [
            "inflection",
            "pluarlize",
            "singuarlize",
            "string"
        ]
    },
    {
        "name": "symfony/debug",
        "version": "v2.3.4",
        "version_normalized": "2.3.4.0",
        "target-dir": "Symfony/Component/Debug",
        "source": {
            "type": "git",
            "url": "https://github.com/symfony/Debug.git",
            "reference": "729f6d19cfc401c4942e43fcc1059103bd6df130"
        },
        "dist": {
            "type": "zip",
            "url": "https://api.github.com/repos/symfony/Debug/zipball/729f6d19cfc401c4942e43fcc1059103bd6df130",
            "reference": "729f6d19cfc401c4942e43fcc1059103bd6df130",
            "shasum": ""
        },
        "require": {
            "php": ">=5.3.3"
        },
        "require-dev": {
            "symfony/http-foundation": "~2.1",
            "symfony/http-kernel": "~2.1"
        },
        "suggest": {
            "symfony/class-loader": "",
            "symfony/http-foundation": "",
            "symfony/http-kernel": ""
        },
        "time": "2013-08-08 14:16:10",
        "type": "library",
        "extra": {
            "branch-alias": {
                "dev-master": "2.3-dev"
            }
        },
        "installation-source": "dist",
        "autoload": {
            "psr-0": {
                "Symfony\\Component\\Debug\\": ""
            }
        },
        "notification-url": "https://packagist.org/downloads/",
        "license": [
            "MIT"
        ],
        "authors": [
            {
                "name": "Fabien Potencier",
                "email": "fabien@symfony.com"
            },
            {
                "name": "Symfony Community",
                "homepage": "http://symfony.com/contributors"
            }
        ],
        "description": "Symfony Debug Component",
        "homepage": "http://symfony.com"
    },
    {
        "name": "symfony/translation",
        "version": "v2.3.4",
        "version_normalized": "2.3.4.0",
        "target-dir": "Symfony/Component/Translation",
        "source": {
            "type": "git",
            "url": "https://github.com/symfony/Translation.git",
            "reference": "65f888291f0896ad492f9abc6dc05c998373aded"
        },
        "dist": {
            "type": "zip",
            "url": "https://api.github.com/repos/symfony/Translation/zipball/65f888291f0896ad492f9abc6dc05c998373aded",
            "reference": "65f888291f0896ad492f9abc6dc05c998373aded",
            "shasum": ""
        },
        "require": {
            "php": ">=5.3.3"
        },
        "require-dev": {
            "symfony/config": "~2.0",
            "symfony/yaml": "~2.2"
        },
        "suggest": {
            "symfony/config": "",
            "symfony/yaml": ""
        },
        "time": "2013-08-26 05:49:51",
        "type": "library",
        "extra": {
            "branch-alias": {
                "dev-master": "2.3-dev"
            }
        },
        "installation-source": "dist",
        "autoload": {
            "psr-0": {
                "Symfony\\Component\\Translation\\": ""
            }
        },
        "notification-url": "https://packagist.org/downloads/",
        "license": [
            "MIT"
        ],
        "authors": [
            {
                "name": "Fabien Potencier",
                "email": "fabien@symfony.com"
            },
            {
                "name": "Symfony Community",
                "homepage": "http://symfony.com/contributors"
            }
        ],
        "description": "Symfony Translation Component",
        "homepage": "http://symfony.com"
    },
    {
        "name": "symfony/process",
        "version": "v2.3.4",
        "version_normalized": "2.3.4.0",
        "target-dir": "Symfony/Component/Process",
        "source": {
            "type": "git",
            "url": "https://github.com/symfony/Process.git",
            "reference": "1e91553e1cedd0b8fb1da6ea4f89b02e21713d5b"
        },
        "dist": {
            "type": "zip",
            "url": "https://api.github.com/repos/symfony/Process/zipball/1e91553e1cedd0b8fb1da6ea4f89b02e21713d5b",
            "reference": "1e91553e1cedd0b8fb1da6ea4f89b02e21713d5b",
            "shasum": ""
        },
        "require": {
            "php": ">=5.3.3"
        },
        "time": "2013-08-22 06:42:25",
        "type": "library",
        "extra": {
            "branch-alias": {
                "dev-master": "2.3-dev"
            }
        },
        "installation-source": "dist",
        "autoload": {
            "psr-0": {
                "Symfony\\Component\\Process\\": ""
            }
        },
        "notification-url": "https://packagist.org/downloads/",
        "license": [
            "MIT"
        ],
        "authors": [
            {
                "name": "Fabien Potencier",
                "email": "fabien@symfony.com"
            },
            {
                "name": "Symfony Community",
                "homepage": "http://symfony.com/contributors"
            }
        ],
        "description": "Symfony Process Component",
        "homepage": "http://symfony.com"
    },
    {
        "name": "sdboyer/gliph",
        "version": "0.1.4",
        "version_normalized": "0.1.4.0",
        "source": {
            "type": "git",
            "url": "https://github.com/sdboyer/gliph.git",
            "reference": "aad932ef7d808105341cc9a36538e9fe2cb5ee82"
        },
        "dist": {
            "type": "zip",
            "url": "https://api.github.com/repos/sdboyer/gliph/zipball/aad932ef7d808105341cc9a36538e9fe2cb5ee82",
            "reference": "aad932ef7d808105341cc9a36538e9fe2cb5ee82",
            "shasum": ""
        },
        "require": {
            "php": ">=5.3"
        },
        "time": "2013-09-27 01:15:21",
        "type": "library",
        "installation-source": "dist",
        "autoload": {
            "psr-0": {
                "Gliph": "src/"
            }
        },
        "notification-url": "https://packagist.org/downloads/",
        "license": [
            "MIT"
        ],
        "authors": [
            {
                "name": "Sam Boyer",
                "email": "tech@samboyer.org"
            }
        ],
        "description": "A graph library for PHP.",
        "homepage": "http://github.com/sdboyer/gliph",
        "keywords": [
            "gliph",
            "graph",
            "library",
            "php",
            "spl"
        ]
    },
    {
        "name": "symfony-cmf/routing",
        "version": "1.1.0",
        "version_normalized": "1.1.0.0",
        "target-dir": "Symfony/Cmf/Component/Routing",
        "source": {
            "type": "git",
            "url": "https://github.com/symfony-cmf/Routing.git",
            "reference": "9f8607950cbf888ec678713a35f3d0088857c85f"
        },
        "dist": {
            "type": "zip",
            "url": "https://api.github.com/repos/symfony-cmf/Routing/zipball/9f8607950cbf888ec678713a35f3d0088857c85f",
            "reference": "9f8607950cbf888ec678713a35f3d0088857c85f",
            "shasum": ""
        },
        "require": {
            "php": ">=5.3.3",
            "psr/log": "~1.0",
            "symfony/http-kernel": "~2.2",
            "symfony/routing": "~2.2"
        },
        "require-dev": {
            "symfony/config": "~2.2",
            "symfony/dependency-injection": "~2.0",
            "symfony/event-dispatcher": "~2.1"
        },
        "suggest": {
            "symfony/event-dispatcher": "DynamicRouter can optionally trigger an event at the start of matching. Minimal version ~2.1"
        },
        "time": "2013-10-14 15:32:46",
        "type": "library",
        "extra": {
            "branch-alias": {
                "dev-master": "1.1-dev"
            }
        },
        "installation-source": "dist",
        "autoload": {
            "psr-0": {
                "Symfony\\Cmf\\Component\\Routing": ""
            }
        },
        "notification-url": "https://packagist.org/downloads/",
        "license": [
            "MIT"
        ],
        "authors": [
            {
                "name": "Symfony CMF Community",
                "homepage": "https://github.com/symfony-cmf/Routing/contributors"
            }
        ],
        "description": "Extends the Symfony2 routing component for dynamic routes and chaining several routers",
        "homepage": "http://cmf.symfony.com",
        "keywords": [
            "database",
            "routing"
        ]
    },
    {
        "name": "phpunit/php-file-iterator",
        "version": "1.3.4",
        "version_normalized": "1.3.4.0",
        "source": {
            "type": "git",
            "url": "https://github.com/sebastianbergmann/php-file-iterator.git",
            "reference": "acd690379117b042d1c8af1fafd61bde001bf6bb"
        },
        "dist": {
            "type": "zip",
            "url": "https://api.github.com/repos/sebastianbergmann/php-file-iterator/zipball/acd690379117b042d1c8af1fafd61bde001bf6bb",
            "reference": "acd690379117b042d1c8af1fafd61bde001bf6bb",
            "shasum": ""
        },
        "require": {
            "php": ">=5.3.3"
        },
        "time": "2013-10-10 15:34:57",
        "type": "library",
        "installation-source": "dist",
        "autoload": {
            "classmap": [
                "File/"
            ]
        },
        "notification-url": "https://packagist.org/downloads/",
        "include-path": [
            ""
        ],
        "license": [
            "BSD-3-Clause"
        ],
        "authors": [
            {
                "name": "Sebastian Bergmann",
                "email": "sb@sebastian-bergmann.de",
                "role": "lead"
            }
        ],
        "description": "FilterIterator implementation that filters files based on a list of suffixes.",
        "homepage": "https://github.com/sebastianbergmann/php-file-iterator/",
        "keywords": [
            "filesystem",
            "iterator"
        ]
    },
    {
        "name": "doctrine/annotations",
        "version": "dev-master",
        "version_normalized": "9999999-dev",
        "source": {
            "type": "git",
            "url": "https://github.com/doctrine/annotations.git",
            "reference": "463d926a8dcc49271cb7db5a08364a70ed6e3cd3"
        },
        "dist": {
            "type": "zip",
            "url": "https://api.github.com/repos/doctrine/annotations/zipball/463d926a8dcc49271cb7db5a08364a70ed6e3cd3",
            "reference": "463d926a8dcc49271cb7db5a08364a70ed6e3cd3",
            "shasum": ""
        },
        "require": {
            "doctrine/lexer": "1.*",
            "php": ">=5.3.2"
        },
        "require-dev": {
            "doctrine/cache": "1.*"
        },
        "time": "2013-11-19 05:59:59",
        "type": "library",
        "extra": {
            "branch-alias": {
                "dev-master": "1.0.x-dev"
            }
        },
        "installation-source": "dist",
        "autoload": {
            "psr-0": {
                "Doctrine\\Common\\Annotations\\": "lib/"
            }
        },
        "notification-url": "https://packagist.org/downloads/",
        "license": [
            "MIT"
        ],
        "authors": [
            {
                "name": "Jonathan Wage",
                "email": "jonwage@gmail.com",
                "homepage": "http://www.jwage.com/",
                "role": "Creator"
            },
            {
                "name": "Guilherme Blanco",
                "email": "guilhermeblanco@gmail.com",
                "homepage": "http://www.instaclick.com"
            },
            {
                "name": "Roman Borschel",
                "email": "roman@code-factory.org"
            },
            {
                "name": "Benjamin Eberlei",
                "email": "kontakt@beberlei.de"
            },
            {
                "name": "Johannes Schmitt",
                "email": "schmittjoh@gmail.com",
                "homepage": "http://jmsyst.com",
                "role": "Developer of wrapped JMSSerializerBundle"
            }
        ],
        "description": "Docblock Annotations Parser",
        "homepage": "http://www.doctrine-project.org",
        "keywords": [
            "annotations",
            "docblock",
            "parser"
        ]
    },
    {
        "name": "twig/twig",
        "version": "v1.15.0",
        "version_normalized": "1.15.0.0",
        "source": {
            "type": "git",
            "url": "https://github.com/fabpot/Twig.git",
            "reference": "85e4ff98000157ff753d934b9f13659a953f5666"
        },
        "dist": {
            "type": "zip",
            "url": "https://api.github.com/repos/fabpot/Twig/zipball/85e4ff98000157ff753d934b9f13659a953f5666",
            "reference": "85e4ff98000157ff753d934b9f13659a953f5666",
            "shasum": ""
        },
        "require": {
            "php": ">=5.2.4"
        },
        "time": "2013-12-06 07:47:10",
        "type": "library",
        "extra": {
            "branch-alias": {
                "dev-master": "1.15-dev"
            }
        },
        "installation-source": "dist",
        "autoload": {
            "psr-0": {
                "Twig_": "lib/"
            }
        },
        "notification-url": "https://packagist.org/downloads/",
        "license": [
            "BSD-3-Clause"
        ],
        "authors": [
            {
                "name": "Fabien Potencier",
                "email": "fabien@symfony.com"
            },
            {
                "name": "Armin Ronacher",
                "email": "armin.ronacher@active-4.com"
            }
        ],
        "description": "Twig, the flexible, fast, and secure template language for PHP",
        "homepage": "http://twig.sensiolabs.org",
        "keywords": [
            "templating"
        ]
    },
    {
        "name": "doctrine/common",
        "version": "dev-master",
        "version_normalized": "9999999-dev",
        "source": {
            "type": "git",
            "url": "https://github.com/doctrine/common.git",
            "reference": "a45d110f71c323e29f41eb0696fa230e3fa1b1b5"
        },
        "dist": {
            "type": "zip",
            "url": "https://api.github.com/repos/doctrine/common/zipball/a45d110f71c323e29f41eb0696fa230e3fa1b1b5",
            "reference": "a45d110f71c323e29f41eb0696fa230e3fa1b1b5",
            "shasum": ""
        },
        "require": {
            "doctrine/annotations": "1.*",
            "doctrine/cache": "1.*",
            "doctrine/collections": "1.*",
            "doctrine/inflector": "1.*",
            "doctrine/lexer": "1.*",
            "php": ">=5.3.2"
        },
        "require-dev": {
            "phpunit/phpunit": "~3.7"
        },
        "time": "2014-01-12 22:00:08",
        "type": "library",
        "extra": {
            "branch-alias": {
                "dev-master": "2.5.x-dev"
            }
        },
        "installation-source": "dist",
        "autoload": {
            "psr-0": {
                "Doctrine\\Common\\": "lib/"
            }
        },
        "notification-url": "https://packagist.org/downloads/",
        "license": [
            "MIT"
        ],
        "authors": [
            {
                "name": "Jonathan Wage",
                "email": "jonwage@gmail.com",
                "homepage": "http://www.jwage.com/",
                "role": "Creator"
            },
            {
                "name": "Guilherme Blanco",
                "email": "guilhermeblanco@gmail.com",
                "homepage": "http://www.instaclick.com"
            },
            {
                "name": "Roman Borschel",
                "email": "roman@code-factory.org"
            },
            {
                "name": "Benjamin Eberlei",
                "email": "kontakt@beberlei.de"
            },
            {
                "name": "Johannes Schmitt",
                "email": "schmittjoh@gmail.com",
                "homepage": "http://jmsyst.com",
                "role": "Developer of wrapped JMSSerializerBundle"
            }
        ],
        "description": "Common Library for Doctrine projects",
        "homepage": "http://www.doctrine-project.org",
        "keywords": [
            "annotations",
            "collections",
            "eventmanager",
            "persistence",
            "spl"
        ]
    },
    {
        "name": "symfony/class-loader",
        "version": "v2.4.1",
        "version_normalized": "2.4.1.0",
        "target-dir": "Symfony/Component/ClassLoader",
        "source": {
            "type": "git",
            "url": "https://github.com/symfony/ClassLoader.git",
            "reference": "6a2ebedbc780130f07b3a15363743d08eb46820c"
        },
        "dist": {
            "type": "zip",
            "url": "https://api.github.com/repos/symfony/ClassLoader/zipball/6a2ebedbc780130f07b3a15363743d08eb46820c",
            "reference": "6a2ebedbc780130f07b3a15363743d08eb46820c",
            "shasum": ""
        },
        "require": {
            "php": ">=5.3.3"
        },
        "require-dev": {
            "symfony/finder": "~2.0"
        },
        "time": "2013-11-26 16:40:27",
        "type": "library",
        "extra": {
            "branch-alias": {
                "dev-master": "2.4-dev"
            }
        },
        "installation-source": "dist",
        "autoload": {
            "psr-0": {
                "Symfony\\Component\\ClassLoader\\": ""
            }
        },
        "notification-url": "https://packagist.org/downloads/",
        "license": [
            "MIT"
        ],
        "authors": [
            {
                "name": "Fabien Potencier",
                "email": "fabien@symfony.com"
            },
            {
                "name": "Symfony Community",
                "homepage": "http://symfony.com/contributors"
            }
        ],
        "description": "Symfony ClassLoader Component",
        "homepage": "http://symfony.com"
    },
    {
        "name": "symfony/dependency-injection",
        "version": "v2.4.1",
        "version_normalized": "2.4.1.0",
        "target-dir": "Symfony/Component/DependencyInjection",
        "source": {
            "type": "git",
            "url": "https://github.com/symfony/DependencyInjection.git",
            "reference": "7e5bde3a607dde1f8ddef5180759068ad53d259c"
        },
        "dist": {
            "type": "zip",
            "url": "https://api.github.com/repos/symfony/DependencyInjection/zipball/7e5bde3a607dde1f8ddef5180759068ad53d259c",
            "reference": "7e5bde3a607dde1f8ddef5180759068ad53d259c",
            "shasum": ""
        },
        "require": {
            "php": ">=5.3.3"
        },
        "require-dev": {
            "symfony/config": "~2.2",
            "symfony/expression-language": "~2.4",
            "symfony/yaml": "~2.0"
        },
        "suggest": {
            "symfony/config": "",
            "symfony/proxy-manager-bridge": "Generate service proxies to lazy load them",
            "symfony/yaml": ""
        },
        "time": "2014-01-01 09:02:49",
        "type": "library",
        "extra": {
            "branch-alias": {
                "dev-master": "2.4-dev"
            }
        },
        "installation-source": "dist",
        "autoload": {
            "psr-0": {
                "Symfony\\Component\\DependencyInjection\\": ""
            }
        },
        "notification-url": "https://packagist.org/downloads/",
        "license": [
            "MIT"
        ],
        "authors": [
            {
                "name": "Fabien Potencier",
                "email": "fabien@symfony.com"
            },
            {
                "name": "Symfony Community",
                "homepage": "http://symfony.com/contributors"
            }
        ],
        "description": "Symfony DependencyInjection Component",
        "homepage": "http://symfony.com"
    },
    {
        "name": "symfony/http-foundation",
        "version": "v2.4.1",
        "version_normalized": "2.4.1.0",
        "target-dir": "Symfony/Component/HttpFoundation",
        "source": {
            "type": "git",
            "url": "https://github.com/symfony/HttpFoundation.git",
            "reference": "6c6b8a7bcd7e2cc920cd6acace563fdbf121d844"
        },
        "dist": {
            "type": "zip",
            "url": "https://api.github.com/repos/symfony/HttpFoundation/zipball/6c6b8a7bcd7e2cc920cd6acace563fdbf121d844",
            "reference": "6c6b8a7bcd7e2cc920cd6acace563fdbf121d844",
            "shasum": ""
        },
        "require": {
            "php": ">=5.3.3"
        },
        "time": "2014-01-05 02:10:50",
        "type": "library",
        "extra": {
            "branch-alias": {
                "dev-master": "2.4-dev"
            }
        },
        "installation-source": "dist",
        "autoload": {
            "psr-0": {
                "Symfony\\Component\\HttpFoundation\\": ""
            },
            "classmap": [
                "Symfony/Component/HttpFoundation/Resources/stubs"
            ]
        },
        "notification-url": "https://packagist.org/downloads/",
        "license": [
            "MIT"
        ],
        "authors": [
            {
                "name": "Fabien Potencier",
                "email": "fabien@symfony.com"
            },
            {
                "name": "Symfony Community",
                "homepage": "http://symfony.com/contributors"
            }
        ],
        "description": "Symfony HttpFoundation Component",
        "homepage": "http://symfony.com"
    },
    {
        "name": "symfony/event-dispatcher",
        "version": "v2.4.1",
        "version_normalized": "2.4.1.0",
        "target-dir": "Symfony/Component/EventDispatcher",
        "source": {
            "type": "git",
            "url": "https://github.com/symfony/EventDispatcher.git",
            "reference": "e3ba42f6a70554ed05749e61b829550f6ac33601"
        },
        "dist": {
            "type": "zip",
            "url": "https://api.github.com/repos/symfony/EventDispatcher/zipball/e3ba42f6a70554ed05749e61b829550f6ac33601",
            "reference": "e3ba42f6a70554ed05749e61b829550f6ac33601",
            "shasum": ""
        },
        "require": {
            "php": ">=5.3.3"
        },
        "require-dev": {
            "symfony/dependency-injection": "~2.0"
        },
        "suggest": {
            "symfony/dependency-injection": "",
            "symfony/http-kernel": ""
        },
        "time": "2013-12-28 08:12:03",
        "type": "library",
        "extra": {
            "branch-alias": {
                "dev-master": "2.4-dev"
            }
        },
        "installation-source": "dist",
        "autoload": {
            "psr-0": {
                "Symfony\\Component\\EventDispatcher\\": ""
            }
        },
        "notification-url": "https://packagist.org/downloads/",
        "license": [
            "MIT"
        ],
        "authors": [
            {
                "name": "Fabien Potencier",
                "email": "fabien@symfony.com"
            },
            {
                "name": "Symfony Community",
                "homepage": "http://symfony.com/contributors"
            }
        ],
        "description": "Symfony EventDispatcher Component",
        "homepage": "http://symfony.com"
    },
    {
        "name": "symfony/http-kernel",
        "version": "v2.4.1",
        "version_normalized": "2.4.1.0",
        "target-dir": "Symfony/Component/HttpKernel",
        "source": {
            "type": "git",
            "url": "https://github.com/symfony/HttpKernel.git",
            "reference": "0605eedeb52c4d3a3144128d8336395a57be60d4"
        },
        "dist": {
            "type": "zip",
            "url": "https://api.github.com/repos/symfony/HttpKernel/zipball/0605eedeb52c4d3a3144128d8336395a57be60d4",
            "reference": "0605eedeb52c4d3a3144128d8336395a57be60d4",
            "shasum": ""
        },
        "require": {
            "php": ">=5.3.3",
            "psr/log": "~1.0",
            "symfony/debug": "~2.3",
            "symfony/event-dispatcher": "~2.1",
            "symfony/http-foundation": "~2.4"
        },
        "require-dev": {
            "symfony/browser-kit": "~2.2",
            "symfony/class-loader": "~2.1",
            "symfony/config": "~2.0",
            "symfony/console": "~2.2",
            "symfony/dependency-injection": "~2.0",
            "symfony/finder": "~2.0",
            "symfony/process": "~2.0",
            "symfony/routing": "~2.2",
            "symfony/stopwatch": "~2.2",
            "symfony/templating": "~2.2"
        },
        "suggest": {
            "symfony/browser-kit": "",
            "symfony/class-loader": "",
            "symfony/config": "",
            "symfony/console": "",
            "symfony/dependency-injection": "",
            "symfony/finder": ""
        },
        "time": "2014-01-05 02:12:11",
        "type": "library",
        "extra": {
            "branch-alias": {
                "dev-master": "2.4-dev"
            }
        },
        "installation-source": "dist",
        "autoload": {
            "psr-0": {
                "Symfony\\Component\\HttpKernel\\": ""
            }
        },
        "notification-url": "https://packagist.org/downloads/",
        "license": [
            "MIT"
        ],
        "authors": [
            {
                "name": "Fabien Potencier",
                "email": "fabien@symfony.com"
            },
            {
                "name": "Symfony Community",
                "homepage": "http://symfony.com/contributors"
            }
        ],
        "description": "Symfony HttpKernel Component",
        "homepage": "http://symfony.com"
    },
    {
        "name": "symfony/routing",
        "version": "v2.4.1",
        "version_normalized": "2.4.1.0",
        "target-dir": "Symfony/Component/Routing",
        "source": {
            "type": "git",
            "url": "https://github.com/symfony/Routing.git",
            "reference": "4abfb500aab8be458c9e3a227ea56b190584f78a"
        },
        "dist": {
            "type": "zip",
            "url": "https://api.github.com/repos/symfony/Routing/zipball/4abfb500aab8be458c9e3a227ea56b190584f78a",
            "reference": "4abfb500aab8be458c9e3a227ea56b190584f78a",
            "shasum": ""
        },
        "require": {
            "php": ">=5.3.3"
        },
        "require-dev": {
            "doctrine/annotations": "~1.0",
            "psr/log": "~1.0",
            "symfony/config": "~2.2",
            "symfony/expression-language": "~2.4",
            "symfony/yaml": "~2.0"
        },
        "suggest": {
            "doctrine/annotations": "For using the annotation loader",
            "symfony/config": "For using the all-in-one router or any loader",
            "symfony/expression-language": "For using expression matching",
            "symfony/yaml": "For using the YAML loader"
        },
        "time": "2014-01-05 02:10:50",
        "type": "library",
        "extra": {
            "branch-alias": {
                "dev-master": "2.4-dev"
            }
        },
        "installation-source": "dist",
        "autoload": {
            "psr-0": {
                "Symfony\\Component\\Routing\\": ""
            }
        },
        "notification-url": "https://packagist.org/downloads/",
        "license": [
            "MIT"
        ],
        "authors": [
            {
                "name": "Fabien Potencier",
                "email": "fabien@symfony.com"
            },
            {
                "name": "Symfony Community",
                "homepage": "http://symfony.com/contributors"
            }
        ],
        "description": "Symfony Routing Component",
        "homepage": "http://symfony.com",
        "keywords": [
            "router",
            "routing",
            "uri",
            "url"
        ]
    },
    {
        "name": "symfony/serializer",
        "version": "v2.4.1",
        "version_normalized": "2.4.1.0",
        "target-dir": "Symfony/Component/Serializer",
        "source": {
            "type": "git",
            "url": "https://github.com/symfony/Serializer.git",
            "reference": "60c54346958604379392672a3a998650a169a7f4"
        },
        "dist": {
            "type": "zip",
            "url": "https://api.github.com/repos/symfony/Serializer/zipball/60c54346958604379392672a3a998650a169a7f4",
            "reference": "60c54346958604379392672a3a998650a169a7f4",
            "shasum": ""
        },
        "require": {
            "php": ">=5.3.3"
        },
        "time": "2014-01-01 08:14:50",
        "type": "library",
        "extra": {
            "branch-alias": {
                "dev-master": "2.4-dev"
            }
        },
        "installation-source": "dist",
        "autoload": {
            "psr-0": {
                "Symfony\\Component\\Serializer\\": ""
            }
        },
        "notification-url": "https://packagist.org/downloads/",
        "license": [
            "MIT"
        ],
        "authors": [
            {
                "name": "Fabien Potencier",
                "email": "fabien@symfony.com"
            },
            {
                "name": "Symfony Community",
                "homepage": "http://symfony.com/contributors"
            }
        ],
        "description": "Symfony Serializer Component",
        "homepage": "http://symfony.com"
    },
    {
        "name": "symfony/property-access",
        "version": "v2.4.1",
        "version_normalized": "2.4.1.0",
        "target-dir": "Symfony/Component/PropertyAccess",
        "source": {
            "type": "git",
            "url": "https://github.com/symfony/PropertyAccess.git",
            "reference": "274951234150e303c83099a2429be6be35629fe9"
        },
        "dist": {
            "type": "zip",
            "url": "https://api.github.com/repos/symfony/PropertyAccess/zipball/274951234150e303c83099a2429be6be35629fe9",
            "reference": "274951234150e303c83099a2429be6be35629fe9",
            "shasum": ""
        },
        "require": {
            "php": ">=5.3.3"
        },
        "time": "2013-11-13 21:30:16",
        "type": "library",
        "extra": {
            "branch-alias": {
                "dev-master": "2.4-dev"
            }
        },
        "installation-source": "dist",
        "autoload": {
            "psr-0": {
                "Symfony\\Component\\PropertyAccess\\": ""
            }
        },
        "notification-url": "https://packagist.org/downloads/",
        "license": [
            "MIT"
        ],
        "authors": [
            {
                "name": "Fabien Potencier",
                "email": "fabien@symfony.com"
            },
            {
                "name": "Symfony Community",
                "homepage": "http://symfony.com/contributors"
            }
        ],
        "description": "Symfony PropertyAccess Component",
        "homepage": "http://symfony.com",
        "keywords": [
            "access",
            "array",
            "extraction",
            "index",
            "injection",
            "object",
            "property",
            "property path",
            "reflection"
        ]
    },
    {
        "name": "symfony/validator",
        "version": "v2.4.1",
        "version_normalized": "2.4.1.0",
        "target-dir": "Symfony/Component/Validator",
        "source": {
            "type": "git",
            "url": "https://github.com/symfony/Validator.git",
            "reference": "7ea4e53f8d68bf3ae9cca28765d49d7930618730"
        },
        "dist": {
            "type": "zip",
            "url": "https://api.github.com/repos/symfony/Validator/zipball/7ea4e53f8d68bf3ae9cca28765d49d7930618730",
            "reference": "7ea4e53f8d68bf3ae9cca28765d49d7930618730",
            "shasum": ""
        },
        "require": {
            "php": ">=5.3.3",
            "symfony/property-access": "~2.2",
            "symfony/translation": "~2.0"
        },
        "require-dev": {
            "doctrine/annotations": "~1.0",
            "doctrine/cache": "~1.0",
            "symfony/config": "~2.2",
            "symfony/http-foundation": "~2.1",
            "symfony/intl": "~2.3",
            "symfony/yaml": "~2.0"
        },
        "suggest": {
            "doctrine/annotations": "For using the annotation mapping. You will also need doctrine/cache.",
            "doctrine/cache": "For using the default cached annotation reader",
            "symfony/config": "",
            "symfony/http-foundation": "",
            "symfony/intl": "",
            "symfony/yaml": ""
        },
        "time": "2014-01-01 08:14:50",
        "type": "library",
        "extra": {
            "branch-alias": {
                "dev-master": "2.4-dev"
            }
        },
        "installation-source": "dist",
        "autoload": {
            "psr-0": {
                "Symfony\\Component\\Validator\\": ""
            }
        },
        "notification-url": "https://packagist.org/downloads/",
        "license": [
            "MIT"
        ],
        "authors": [
            {
                "name": "Fabien Potencier",
                "email": "fabien@symfony.com"
            },
            {
                "name": "Symfony Community",
                "homepage": "http://symfony.com/contributors"
            }
        ],
        "description": "Symfony Validator Component",
        "homepage": "http://symfony.com"
    },
    {
        "name": "easyrdf/easyrdf",
        "version": "0.8.0",
        "version_normalized": "0.8.0.0",
        "source": {
            "type": "git",
            "url": "https://github.com/njh/easyrdf.git",
            "reference": "3e43ab7274004e9f4192e06b9fc147781e1f85c2"
        },
        "dist": {
            "type": "zip",
            "url": "https://api.github.com/repos/njh/easyrdf/zipball/3e43ab7274004e9f4192e06b9fc147781e1f85c2",
            "reference": "3e43ab7274004e9f4192e06b9fc147781e1f85c2",
            "shasum": ""
        },
        "require": {
            "php": ">=5.2.8"
        },
        "replace": {
            "njh/easyrdf": "self.version"
        },
        "require-dev": {
            "phpunit/phpunit": ">=3.5.15",
            "sami/sami": "dev-master",
            "squizlabs/php_codesniffer": ">=1.4.3"
        },
        "suggest": {
            "ml/json-ld": "dev-master"
        },
        "time": "2013-12-30 22:31:37",
        "type": "library",
        "installation-source": "dist",
        "autoload": {
            "psr-0": {
                "EasyRdf_": "lib/"
            }
        },
        "notification-url": "https://packagist.org/downloads/",
        "license": [
            "BSD-3-Clause"
        ],
        "authors": [
            {
                "name": "Nicholas Humfrey",
                "email": "njh@aelius.com",
                "homepage": "http://www.aelius.com/njh/",
                "role": "Developer"
            }
        ],
        "description": "EasyRdf is a PHP library designed to make it easy to consume and produce RDF.",
        "homepage": "http://www.easyrdf.org/",
        "keywords": [
            "Linked Data",
            "RDF",
            "Semantic Web",
            "Turtle",
            "rdfa",
            "sparql"
        ]
    },
    {
        "name": "symfony/yaml",
        "version": "dev-master",
        "version_normalized": "9999999-dev",
        "target-dir": "Symfony/Component/Yaml",
        "source": {
            "type": "git",
            "url": "https://github.com/symfony/Yaml.git",
            "reference": "e49a47d60348665261f6e279ba383241deb73cab"
        },
        "dist": {
            "type": "zip",
            "url": "https://api.github.com/repos/symfony/Yaml/zipball/e49a47d60348665261f6e279ba383241deb73cab",
            "reference": "e49a47d60348665261f6e279ba383241deb73cab",
            "shasum": ""
        },
        "require": {
            "php": ">=5.3.3"
        },
        "time": "2014-02-24 16:21:51",
        "type": "library",
        "extra": {
            "branch-alias": {
                "dev-master": "2.5-dev"
            }
        },
        "installation-source": "dist",
        "autoload": {
            "psr-0": {
                "Symfony\\Component\\Yaml\\": ""
            }
        },
        "notification-url": "https://packagist.org/downloads/",
        "license": [
            "MIT"
        ],
        "authors": [
            {
                "name": "Fabien Potencier",
                "email": "fabien@symfony.com",
                "homepage": "http://fabien.potencier.org",
                "role": "Lead Developer"
            },
            {
                "name": "Symfony Community",
                "homepage": "http://symfony.com/contributors"
            }
        ],
        "description": "Symfony Yaml Component",
        "homepage": "http://symfony.com"
    },
    {
        "name": "guzzlehttp/streams",
        "version": "1.0.0",
        "version_normalized": "1.0.0.0",
        "source": {
            "type": "git",
            "url": "https://github.com/guzzle/streams.git",
            "reference": "d249beffe5fa5e0da3855974bcc2dd9082069ccf"
        },
        "dist": {
            "type": "zip",
            "url": "https://api.github.com/repos/guzzle/streams/zipball/d249beffe5fa5e0da3855974bcc2dd9082069ccf",
            "reference": "d249beffe5fa5e0da3855974bcc2dd9082069ccf",
            "shasum": ""
        },
        "require": {
            "php": ">=5.4.0"
        },
        "require-dev": {
            "phpunit/phpunit": "4.*"
        },
        "time": "2014-03-25 18:31:28",
        "type": "library",
        "extra": {
            "branch-alias": {
                "dev-master": "1.0.x-dev"
            }
        },
        "installation-source": "dist",
        "autoload": {
            "psr-4": {
                "GuzzleHttp\\Stream\\": "src/"
            },
            "files": [
                "src/functions.php"
            ]
        },
        "notification-url": "https://packagist.org/downloads/",
        "license": [
            "MIT"
        ],
        "authors": [
            {
                "name": "Michael Dowling",
                "email": "mtdowling@gmail.com",
                "homepage": "https://github.com/mtdowling"
            }
        ],
        "description": "Provides a simple abstraction over streams of data (Guzzle 4+)",
        "homepage": "http://guzzlephp.org/",
        "keywords": [
            "Guzzle",
            "stream"
        ]
    },
    {
        "name": "symfony/css-selector",
        "version": "v2.4.4",
        "version_normalized": "2.4.4.0",
        "target-dir": "Symfony/Component/CssSelector",
        "source": {
            "type": "git",
            "url": "https://github.com/symfony/CssSelector.git",
            "reference": "479a5b409723f596ffc3b5178034e4d76ce615b3"
        },
        "dist": {
            "type": "zip",
            "url": "https://api.github.com/repos/symfony/CssSelector/zipball/479a5b409723f596ffc3b5178034e4d76ce615b3",
            "reference": "479a5b409723f596ffc3b5178034e4d76ce615b3",
            "shasum": ""
        },
        "require": {
            "php": ">=5.3.3"
        },
        "time": "2014-04-18 20:37:09",
        "type": "library",
        "extra": {
            "branch-alias": {
                "dev-master": "2.4-dev"
            }
        },
        "installation-source": "dist",
        "autoload": {
            "psr-0": {
                "Symfony\\Component\\CssSelector\\": ""
            }
        },
        "notification-url": "https://packagist.org/downloads/",
        "license": [
            "MIT"
        ],
        "authors": [
            {
                "name": "Fabien Potencier",
                "email": "fabien@symfony.com",
                "homepage": "http://fabien.potencier.org",
                "role": "Lead Developer"
            },
            {
                "name": "Symfony Community",
                "homepage": "http://symfony.com/contributors"
            },
            {
                "name": "Jean-François Simon",
                "email": "jeanfrancois.simon@sensiolabs.com"
            }
        ],
        "description": "Symfony CssSelector Component",
        "homepage": "http://symfony.com"
    },
    {
        "name": "symfony/dom-crawler",
        "version": "v2.5.0",
        "version_normalized": "2.5.0.0",
        "target-dir": "Symfony/Component/DomCrawler",
        "source": {
            "type": "git",
            "url": "https://github.com/symfony/DomCrawler.git",
            "reference": "6cda499120860286fe3d3d2fd631dacb7ae17f92"
        },
        "dist": {
            "type": "zip",
            "url": "https://api.github.com/repos/symfony/DomCrawler/zipball/6cda499120860286fe3d3d2fd631dacb7ae17f92",
            "reference": "6cda499120860286fe3d3d2fd631dacb7ae17f92",
            "shasum": ""
        },
        "require": {
            "php": ">=5.3.3"
        },
        "require-dev": {
            "symfony/css-selector": "~2.0"
        },
        "suggest": {
            "symfony/css-selector": ""
        },
        "time": "2014-05-31 02:02:56",
        "type": "library",
        "extra": {
            "branch-alias": {
                "dev-master": "2.5-dev"
            }
        },
        "installation-source": "dist",
        "autoload": {
            "psr-0": {
                "Symfony\\Component\\DomCrawler\\": ""
            }
        },
        "notification-url": "https://packagist.org/downloads/",
        "license": [
            "MIT"
        ],
        "authors": [
            {
                "name": "Fabien Potencier",
                "email": "fabien@symfony.com",
                "homepage": "http://fabien.potencier.org",
                "role": "Lead Developer"
            },
            {
                "name": "Symfony Community",
                "homepage": "http://symfony.com/contributors"
            }
        ],
        "description": "Symfony DomCrawler Component",
        "homepage": "http://symfony.com"
    },
    {
        "name": "symfony/browser-kit",
        "version": "v2.5.0",
        "version_normalized": "2.5.0.0",
        "target-dir": "Symfony/Component/BrowserKit",
        "source": {
            "type": "git",
            "url": "https://github.com/symfony/BrowserKit.git",
            "reference": "cc1716dafa04277a0c987aee5bce8c3cf8939de3"
        },
        "dist": {
            "type": "zip",
            "url": "https://api.github.com/repos/symfony/BrowserKit/zipball/cc1716dafa04277a0c987aee5bce8c3cf8939de3",
            "reference": "cc1716dafa04277a0c987aee5bce8c3cf8939de3",
            "shasum": ""
        },
        "require": {
            "php": ">=5.3.3",
            "symfony/dom-crawler": "~2.0"
        },
        "require-dev": {
            "symfony/css-selector": "~2.0",
            "symfony/process": "~2.0"
        },
        "suggest": {
            "symfony/process": ""
        },
        "time": "2014-05-12 09:28:39",
        "type": "library",
        "extra": {
            "branch-alias": {
                "dev-master": "2.5-dev"
            }
        },
        "installation-source": "dist",
        "autoload": {
            "psr-0": {
                "Symfony\\Component\\BrowserKit\\": ""
            }
        },
        "notification-url": "https://packagist.org/downloads/",
        "license": [
            "MIT"
        ],
        "authors": [
            {
                "name": "Fabien Potencier",
                "email": "fabien@symfony.com",
                "homepage": "http://fabien.potencier.org",
                "role": "Lead Developer"
            },
            {
                "name": "Symfony Community",
                "homepage": "http://symfony.com/contributors"
            }
        ],
        "description": "Symfony BrowserKit Component",
        "homepage": "http://symfony.com"
    },
    {
        "name": "behat/mink",
        "version": "v1.5.0",
        "version_normalized": "1.5.0.0",
        "source": {
            "type": "git",
            "url": "https://github.com/Behat/Mink.git",
            "reference": "0769e6d9726c140a54dbf827a438c0f9912749fe"
        },
        "dist": {
            "type": "zip",
            "url": "https://api.github.com/repos/Behat/Mink/zipball/0769e6d9726c140a54dbf827a438c0f9912749fe",
            "reference": "0769e6d9726c140a54dbf827a438c0f9912749fe",
            "shasum": ""
        },
        "require": {
            "php": ">=5.3.1",
            "symfony/css-selector": "~2.0"
        },
        "suggest": {
            "behat/mink-browserkit-driver": "extremely fast headless driver for Symfony\\Kernel-based apps (Sf2, Silex)",
            "behat/mink-goutte-driver": "fast headless driver for any app without JS emulation",
            "behat/mink-selenium2-driver": "slow, but JS-enabled driver for any app (requires Selenium2)",
            "behat/mink-zombie-driver": "fast and JS-enabled headless driver for any app (requires node.js)"
        },
        "time": "2013-04-13 23:39:27",
        "type": "library",
        "extra": {
            "branch-alias": {
                "dev-develop": "1.5.x-dev"
            }
        },
        "installation-source": "dist",
        "autoload": {
            "psr-0": {
                "Behat\\Mink": "src/"
            }
        },
        "notification-url": "https://packagist.org/downloads/",
        "license": [
            "MIT"
        ],
        "authors": [
            {
                "name": "Konstantin Kudryashov",
                "email": "ever.zet@gmail.com",
                "homepage": "http://everzet.com"
            }
        ],
        "description": "Web acceptance testing framework for PHP 5.3",
        "homepage": "http://mink.behat.org/",
        "keywords": [
            "browser",
            "testing",
            "web"
        ]
    },
    {
        "name": "behat/mink-browserkit-driver",
        "version": "v1.1.0",
        "version_normalized": "1.1.0.0",
        "source": {
            "type": "git",
            "url": "https://github.com/Behat/MinkBrowserKitDriver.git",
            "reference": "63960c8fcad4529faad1ff33e950217980baa64c"
        },
        "dist": {
            "type": "zip",
            "url": "https://api.github.com/repos/Behat/MinkBrowserKitDriver/zipball/63960c8fcad4529faad1ff33e950217980baa64c",
            "reference": "63960c8fcad4529faad1ff33e950217980baa64c",
            "shasum": ""
        },
        "require": {
            "behat/mink": "~1.5.0",
            "php": ">=5.3.1",
            "symfony/browser-kit": "~2.0",
            "symfony/dom-crawler": "~2.0"
        },
        "require-dev": {
            "silex/silex": "@dev"
        },
        "time": "2013-04-13 23:46:30",
        "type": "mink-driver",
        "extra": {
            "branch-alias": {
                "dev-master": "1.1.x-dev"
            }
        },
        "installation-source": "dist",
        "autoload": {
            "psr-0": {
                "Behat\\Mink\\Driver": "src/"
            }
        },
        "notification-url": "https://packagist.org/downloads/",
        "license": [
            "MIT"
        ],
        "authors": [
            {
                "name": "Konstantin Kudryashov",
                "email": "ever.zet@gmail.com",
                "homepage": "http://everzet.com"
            }
        ],
        "description": "Symfony2 BrowserKit driver for Mink framework",
        "homepage": "http://mink.behat.org/",
        "keywords": [
            "Mink",
            "Symfony2",
            "browser",
            "testing"
        ]
    },
    {
        "name": "behat/mink-goutte-driver",
        "version": "dev-master",
        "version_normalized": "9999999-dev",
        "source": {
            "type": "git",
            "url": "https://github.com/larowlan/MinkGoutteDriver.git",
            "reference": "b114b9b9706fa880ede66081322f5a86bdf020d8"
        },
        "require": {
            "behat/mink": "~1.5@dev",
            "behat/mink-browserkit-driver": "~1.1@dev",
            "fabpot/goutte": "~2.0",
            "php": ">=5.4"
        },
        "time": "2014-05-08 20:55:53",
        "type": "mink-driver",
        "extra": {
            "branch-alias": {
                "dev-master": "2.0.x-dev"
            }
        },
        "installation-source": "source",
        "autoload": {
            "psr-0": {
                "Behat\\Mink\\Driver": "src/"
            }
        },
        "license": [
            "MIT"
        ],
        "authors": [
            {
                "name": "Konstantin Kudryashov",
                "email": "ever.zet@gmail.com",
                "homepage": "http://everzet.com"
            }
        ],
        "description": "Goutte driver for Mink framework",
        "homepage": "http://mink.behat.org/",
        "keywords": [
            "browser",
            "goutte",
            "headless",
            "testing"
        ]
    },
    {
<<<<<<< HEAD
        "name": "guzzlehttp/guzzle",
=======
        "name": "fabpot/goutte",
>>>>>>> 83e92c40
        "version": "dev-master",
        "version_normalized": "9999999-dev",
        "source": {
            "type": "git",
<<<<<<< HEAD
            "url": "https://github.com/guzzle/guzzle.git",
            "reference": "3195ebbe24581086e17b333c7e6371ab2104b011"
        },
        "dist": {
            "type": "zip",
            "url": "https://api.github.com/repos/guzzle/guzzle/zipball/3195ebbe24581086e17b333c7e6371ab2104b011",
            "reference": "3195ebbe24581086e17b333c7e6371ab2104b011",
            "shasum": ""
        },
        "require": {
=======
            "url": "https://github.com/fabpot/Goutte.git",
            "reference": "48deddc85f95cd62cbe8af199c94d84d66e8d482"
        },
        "dist": {
            "type": "zip",
            "url": "https://api.github.com/repos/fabpot/Goutte/zipball/48deddc85f95cd62cbe8af199c94d84d66e8d482",
            "reference": "48deddc85f95cd62cbe8af199c94d84d66e8d482",
            "shasum": ""
        },
        "require": {
            "guzzlehttp/guzzle": "4.*",
            "php": ">=5.4.0",
            "symfony/browser-kit": "~2.1",
            "symfony/css-selector": "~2.1",
            "symfony/dom-crawler": "~2.1"
        },
        "time": "2014-05-13 05:05:35",
        "type": "application",
        "extra": {
            "branch-alias": {
                "dev-master": "2.0-dev"
            }
        },
        "installation-source": "dist",
        "autoload": {
            "psr-0": {
                "Goutte": "."
            }
        },
        "notification-url": "https://packagist.org/downloads/",
        "license": [
            "MIT"
        ],
        "authors": [
            {
                "name": "Fabien Potencier",
                "email": "fabien@symfony.com",
                "homepage": "http://fabien.potencier.org",
                "role": "Lead Developer"
            }
        ],
        "description": "A simple PHP Web Scraper",
        "homepage": "https://github.com/fabpot/Goutte",
        "keywords": [
            "scraper"
        ]
    },
    {
        "name": "guzzlehttp/guzzle",
        "version": "dev-master",
        "version_normalized": "9999999-dev",
        "source": {
            "type": "git",
            "url": "https://github.com/larowlan/guzzle.git",
            "reference": "56458c2819e2fe67d175bc11e9b9e472b1b6035f"
        },
        "require": {
>>>>>>> 83e92c40
            "ext-json": "*",
            "guzzlehttp/streams": "~1.0",
            "php": ">=5.4.0"
        },
        "require-dev": {
            "ext-curl": "*",
            "phpunit/phpunit": "~4.0",
            "psr/log": "~1.0"
        },
        "suggest": {
            "ext-curl": "Guzzle will use specific adapters if cURL is present"
        },
<<<<<<< HEAD
        "time": "2014-06-04 18:17:31",
=======
        "time": "2014-06-04 04:09:52",
>>>>>>> 83e92c40
        "type": "library",
        "extra": {
            "branch-alias": {
                "dev-master": "4.1.x-dev"
            }
        },
<<<<<<< HEAD
        "installation-source": "dist",
=======
        "installation-source": "source",
>>>>>>> 83e92c40
        "autoload": {
            "psr-4": {
                "GuzzleHttp\\": "src/"
            },
            "files": [
                "src/functions.php"
            ]
        },
<<<<<<< HEAD
        "notification-url": "https://packagist.org/downloads/",
=======
>>>>>>> 83e92c40
        "license": [
            "MIT"
        ],
        "authors": [
            {
                "name": "Michael Dowling",
                "email": "mtdowling@gmail.com",
                "homepage": "https://github.com/mtdowling"
            }
        ],
        "description": "Guzzle is a PHP HTTP client library and framework for building RESTful web service clients",
        "homepage": "http://guzzlephp.org/",
        "keywords": [
<<<<<<< HEAD
=======
            "HTTP client",
>>>>>>> 83e92c40
            "client",
            "curl",
            "framework",
            "http",
<<<<<<< HEAD
            "http client",
=======
>>>>>>> 83e92c40
            "rest",
            "web service"
        ]
    }
]<|MERGE_RESOLUTION|>--- conflicted
+++ resolved
@@ -2382,16 +2382,11 @@
         ]
     },
     {
-<<<<<<< HEAD
         "name": "guzzlehttp/guzzle",
-=======
-        "name": "fabpot/goutte",
->>>>>>> 83e92c40
         "version": "dev-master",
         "version_normalized": "9999999-dev",
         "source": {
             "type": "git",
-<<<<<<< HEAD
             "url": "https://github.com/guzzle/guzzle.git",
             "reference": "3195ebbe24581086e17b333c7e6371ab2104b011"
         },
@@ -2402,14 +2397,70 @@
             "shasum": ""
         },
         "require": {
-=======
+            "ext-json": "*",
+            "guzzlehttp/streams": "~1.0",
+            "php": ">=5.4.0"
+        },
+        "require-dev": {
+            "ext-curl": "*",
+            "phpunit/phpunit": "~4.0",
+            "psr/log": "~1.0"
+        },
+        "suggest": {
+            "ext-curl": "Guzzle will use specific adapters if cURL is present"
+        },
+        "time": "2014-06-04 18:17:31",
+        "type": "library",
+        "extra": {
+            "branch-alias": {
+                "dev-master": "4.1.x-dev"
+            }
+        },
+        "installation-source": "dist",
+        "autoload": {
+            "psr-4": {
+                "GuzzleHttp\\": "src/"
+            },
+            "files": [
+                "src/functions.php"
+            ]
+        },
+        "notification-url": "https://packagist.org/downloads/",
+        "license": [
+            "MIT"
+        ],
+        "authors": [
+            {
+                "name": "Michael Dowling",
+                "email": "mtdowling@gmail.com",
+                "homepage": "https://github.com/mtdowling"
+            }
+        ],
+        "description": "Guzzle is a PHP HTTP client library and framework for building RESTful web service clients",
+        "homepage": "http://guzzlephp.org/",
+        "keywords": [
+            "client",
+            "curl",
+            "framework",
+            "http",
+            "http client",
+            "rest",
+            "web service"
+        ]
+    },
+    {
+        "name": "fabpot/goutte",
+        "version": "dev-master",
+        "version_normalized": "9999999-dev",
+        "source": {
+            "type": "git",
             "url": "https://github.com/fabpot/Goutte.git",
-            "reference": "48deddc85f95cd62cbe8af199c94d84d66e8d482"
-        },
-        "dist": {
-            "type": "zip",
-            "url": "https://api.github.com/repos/fabpot/Goutte/zipball/48deddc85f95cd62cbe8af199c94d84d66e8d482",
-            "reference": "48deddc85f95cd62cbe8af199c94d84d66e8d482",
+            "reference": "104ef44a9fc8a8dfe66fef5f8e8deb4567f3dc7c"
+        },
+        "dist": {
+            "type": "zip",
+            "url": "https://api.github.com/repos/fabpot/Goutte/zipball/104ef44a9fc8a8dfe66fef5f8e8deb4567f3dc7c",
+            "reference": "104ef44a9fc8a8dfe66fef5f8e8deb4567f3dc7c",
             "shasum": ""
         },
         "require": {
@@ -2449,85 +2500,5 @@
         "keywords": [
             "scraper"
         ]
-    },
-    {
-        "name": "guzzlehttp/guzzle",
-        "version": "dev-master",
-        "version_normalized": "9999999-dev",
-        "source": {
-            "type": "git",
-            "url": "https://github.com/larowlan/guzzle.git",
-            "reference": "56458c2819e2fe67d175bc11e9b9e472b1b6035f"
-        },
-        "require": {
->>>>>>> 83e92c40
-            "ext-json": "*",
-            "guzzlehttp/streams": "~1.0",
-            "php": ">=5.4.0"
-        },
-        "require-dev": {
-            "ext-curl": "*",
-            "phpunit/phpunit": "~4.0",
-            "psr/log": "~1.0"
-        },
-        "suggest": {
-            "ext-curl": "Guzzle will use specific adapters if cURL is present"
-        },
-<<<<<<< HEAD
-        "time": "2014-06-04 18:17:31",
-=======
-        "time": "2014-06-04 04:09:52",
->>>>>>> 83e92c40
-        "type": "library",
-        "extra": {
-            "branch-alias": {
-                "dev-master": "4.1.x-dev"
-            }
-        },
-<<<<<<< HEAD
-        "installation-source": "dist",
-=======
-        "installation-source": "source",
->>>>>>> 83e92c40
-        "autoload": {
-            "psr-4": {
-                "GuzzleHttp\\": "src/"
-            },
-            "files": [
-                "src/functions.php"
-            ]
-        },
-<<<<<<< HEAD
-        "notification-url": "https://packagist.org/downloads/",
-=======
->>>>>>> 83e92c40
-        "license": [
-            "MIT"
-        ],
-        "authors": [
-            {
-                "name": "Michael Dowling",
-                "email": "mtdowling@gmail.com",
-                "homepage": "https://github.com/mtdowling"
-            }
-        ],
-        "description": "Guzzle is a PHP HTTP client library and framework for building RESTful web service clients",
-        "homepage": "http://guzzlephp.org/",
-        "keywords": [
-<<<<<<< HEAD
-=======
-            "HTTP client",
->>>>>>> 83e92c40
-            "client",
-            "curl",
-            "framework",
-            "http",
-<<<<<<< HEAD
-            "http client",
-=======
->>>>>>> 83e92c40
-            "rest",
-            "web service"
-        ]
     }
 ]