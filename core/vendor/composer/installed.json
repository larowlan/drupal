--- conflicted
+++ resolved
@@ -2054,7 +2054,6 @@
         "version": "v2.4.4",
         "version_normalized": "2.4.4.0",
         "target-dir": "Symfony/Component/CssSelector",
-<<<<<<< HEAD
         "source": {
             "type": "git",
             "url": "https://github.com/symfony/CssSelector.git",
@@ -2106,6 +2105,66 @@
         "homepage": "http://symfony.com"
     },
     {
+        "name": "guzzlehttp/guzzle",
+        "version": "dev-master",
+        "version_normalized": "9999999-dev",
+        "source": {
+            "type": "git",
+            "url": "https://github.com/larowlan/guzzle.git",
+            "reference": "56458c2819e2fe67d175bc11e9b9e472b1b6035f"
+        },
+        "require": {
+            "ext-json": "*",
+            "guzzlehttp/streams": "~1.0",
+            "php": ">=5.4.0"
+        },
+        "require-dev": {
+            "ext-curl": "*",
+            "phpunit/phpunit": "~4.0",
+            "psr/log": "~1.0"
+        },
+        "suggest": {
+            "ext-curl": "Guzzle will use specific adapters if cURL is present"
+        },
+        "time": "2014-06-04 04:09:52",
+        "type": "library",
+        "extra": {
+            "branch-alias": {
+                "dev-master": "4.1.x-dev"
+            }
+        },
+        "installation-source": "source",
+        "autoload": {
+            "psr-4": {
+                "GuzzleHttp\\": "src/"
+            },
+            "files": [
+                "src/functions.php"
+            ]
+        },
+        "license": [
+            "MIT"
+        ],
+        "authors": [
+            {
+                "name": "Michael Dowling",
+                "email": "mtdowling@gmail.com",
+                "homepage": "https://github.com/mtdowling"
+            }
+        ],
+        "description": "Guzzle is a PHP HTTP client library and framework for building RESTful web service clients",
+        "homepage": "http://guzzlephp.org/",
+        "keywords": [
+            "HTTP client",
+            "client",
+            "curl",
+            "framework",
+            "http",
+            "rest",
+            "web service"
+        ]
+    },
+    {
         "name": "symfony/dom-crawler",
         "version": "v2.5.0",
         "version_normalized": "2.5.0.0",
@@ -2220,6 +2279,59 @@
         ],
         "description": "Symfony BrowserKit Component",
         "homepage": "http://symfony.com"
+    },
+    {
+        "name": "fabpot/goutte",
+        "version": "dev-master",
+        "version_normalized": "9999999-dev",
+        "source": {
+            "type": "git",
+            "url": "https://github.com/fabpot/Goutte.git",
+            "reference": "104ef44a9fc8a8dfe66fef5f8e8deb4567f3dc7c"
+        },
+        "dist": {
+            "type": "zip",
+            "url": "https://api.github.com/repos/fabpot/Goutte/zipball/104ef44a9fc8a8dfe66fef5f8e8deb4567f3dc7c",
+            "reference": "104ef44a9fc8a8dfe66fef5f8e8deb4567f3dc7c",
+            "shasum": ""
+        },
+        "require": {
+            "guzzlehttp/guzzle": "4.*",
+            "php": ">=5.4.0",
+            "symfony/browser-kit": "~2.1",
+            "symfony/css-selector": "~2.1",
+            "symfony/dom-crawler": "~2.1"
+        },
+        "time": "2014-05-13 05:05:35",
+        "type": "application",
+        "extra": {
+            "branch-alias": {
+                "dev-master": "2.0-dev"
+            }
+        },
+        "installation-source": "dist",
+        "autoload": {
+            "psr-0": {
+                "Goutte": "."
+            }
+        },
+        "notification-url": "https://packagist.org/downloads/",
+        "license": [
+            "MIT"
+        ],
+        "authors": [
+            {
+                "name": "Fabien Potencier",
+                "email": "fabien@symfony.com",
+                "homepage": "http://fabien.potencier.org",
+                "role": "Lead Developer"
+            }
+        ],
+        "description": "A simple PHP Web Scraper",
+        "homepage": "https://github.com/fabpot/Goutte",
+        "keywords": [
+            "scraper"
+        ]
     },
     {
         "name": "behat/mink",
@@ -2342,15 +2454,15 @@
         "source": {
             "type": "git",
             "url": "https://github.com/larowlan/MinkGoutteDriver.git",
-            "reference": "b114b9b9706fa880ede66081322f5a86bdf020d8"
+            "reference": "488f7f02b1e907888f4b156b635693daf51d760c"
         },
         "require": {
             "behat/mink": "~1.5@dev",
             "behat/mink-browserkit-driver": "~1.1@dev",
-            "fabpot/goutte": "~2.0",
+            "fabpot/goutte": "dev-master",
             "php": ">=5.4"
         },
-        "time": "2014-05-08 20:55:53",
+        "time": "2014-06-04 04:29:46",
         "type": "mink-driver",
         "extra": {
             "branch-alias": {
@@ -2381,198 +2493,5 @@
             "headless",
             "testing"
         ]
-    },
-    {
-        "name": "guzzlehttp/guzzle",
-        "version": "dev-master",
-        "version_normalized": "9999999-dev",
-        "source": {
-            "type": "git",
-            "url": "https://github.com/guzzle/guzzle.git",
-            "reference": "3195ebbe24581086e17b333c7e6371ab2104b011"
-        },
-        "dist": {
-            "type": "zip",
-            "url": "https://api.github.com/repos/guzzle/guzzle/zipball/3195ebbe24581086e17b333c7e6371ab2104b011",
-            "reference": "3195ebbe24581086e17b333c7e6371ab2104b011",
-            "shasum": ""
-        },
-        "require": {
-            "ext-json": "*",
-            "guzzlehttp/streams": "~1.0",
-            "php": ">=5.4.0"
-        },
-        "require-dev": {
-            "ext-curl": "*",
-            "phpunit/phpunit": "~4.0",
-            "psr/log": "~1.0"
-        },
-        "suggest": {
-            "ext-curl": "Guzzle will use specific adapters if cURL is present"
-        },
-        "time": "2014-06-04 18:17:31",
-        "type": "library",
-        "extra": {
-            "branch-alias": {
-                "dev-master": "4.1.x-dev"
-            }
-        },
-        "installation-source": "dist",
-        "autoload": {
-            "psr-4": {
-                "GuzzleHttp\\": "src/"
-            },
-            "files": [
-                "src/functions.php"
-            ]
-        },
-        "notification-url": "https://packagist.org/downloads/",
-        "license": [
-            "MIT"
-        ],
-        "authors": [
-            {
-                "name": "Michael Dowling",
-                "email": "mtdowling@gmail.com",
-                "homepage": "https://github.com/mtdowling"
-            }
-        ],
-        "description": "Guzzle is a PHP HTTP client library and framework for building RESTful web service clients",
-        "homepage": "http://guzzlephp.org/",
-        "keywords": [
-            "client",
-            "curl",
-            "framework",
-            "http",
-            "http client",
-            "rest",
-            "web service"
-        ]
-    },
-    {
-        "name": "fabpot/goutte",
-        "version": "dev-master",
-        "version_normalized": "9999999-dev",
-=======
->>>>>>> 0f1af0ad
-        "source": {
-            "type": "git",
-            "url": "https://github.com/fabpot/Goutte.git",
-            "reference": "104ef44a9fc8a8dfe66fef5f8e8deb4567f3dc7c"
-        },
-        "dist": {
-            "type": "zip",
-            "url": "https://api.github.com/repos/fabpot/Goutte/zipball/104ef44a9fc8a8dfe66fef5f8e8deb4567f3dc7c",
-            "reference": "104ef44a9fc8a8dfe66fef5f8e8deb4567f3dc7c",
-            "shasum": ""
-        },
-        "require": {
-            "guzzlehttp/guzzle": "4.*",
-            "php": ">=5.4.0",
-            "symfony/browser-kit": "~2.1",
-            "symfony/css-selector": "~2.1",
-            "symfony/dom-crawler": "~2.1"
-        },
-        "time": "2014-05-13 05:05:35",
-        "type": "application",
-        "extra": {
-            "branch-alias": {
-                "dev-master": "2.0-dev"
-            }
-        },
-        "installation-source": "dist",
-        "autoload": {
-            "psr-0": {
-                "Goutte": "."
-            }
-        },
-        "notification-url": "https://packagist.org/downloads/",
-        "license": [
-            "MIT"
-        ],
-        "authors": [
-            {
-                "name": "Fabien Potencier",
-                "email": "fabien@symfony.com",
-                "homepage": "http://fabien.potencier.org",
-                "role": "Lead Developer"
-            }
-        ],
-<<<<<<< HEAD
-        "description": "A simple PHP Web Scraper",
-        "homepage": "https://github.com/fabpot/Goutte",
-        "keywords": [
-            "scraper"
-=======
-        "description": "Symfony CssSelector Component",
-        "homepage": "http://symfony.com"
-    },
-    {
-        "name": "guzzlehttp/guzzle",
-        "version": "4.1.0",
-        "version_normalized": "4.1.0.0",
-        "source": {
-            "type": "git",
-            "url": "https://github.com/guzzle/guzzle.git",
-            "reference": "85a0ba7de064493c928a8bcdc5eef01e0bde9953"
-        },
-        "dist": {
-            "type": "zip",
-            "url": "https://api.github.com/repos/guzzle/guzzle/zipball/85a0ba7de064493c928a8bcdc5eef01e0bde9953",
-            "reference": "85a0ba7de064493c928a8bcdc5eef01e0bde9953",
-            "shasum": ""
-        },
-        "require": {
-            "ext-json": "*",
-            "guzzlehttp/streams": "~1.0",
-            "php": ">=5.4.0"
-        },
-        "require-dev": {
-            "ext-curl": "*",
-            "phpunit/phpunit": "~4.0",
-            "psr/log": "~1.0"
-        },
-        "suggest": {
-            "ext-curl": "Guzzle will use specific adapters if cURL is present"
-        },
-        "time": "2014-05-28 05:13:19",
-        "type": "library",
-        "extra": {
-            "branch-alias": {
-                "dev-master": "4.0.x-dev"
-            }
-        },
-        "installation-source": "dist",
-        "autoload": {
-            "psr-4": {
-                "GuzzleHttp\\": "src/"
-            },
-            "files": [
-                "src/functions.php"
-            ]
-        },
-        "notification-url": "https://packagist.org/downloads/",
-        "license": [
-            "MIT"
-        ],
-        "authors": [
-            {
-                "name": "Michael Dowling",
-                "email": "mtdowling@gmail.com",
-                "homepage": "https://github.com/mtdowling"
-            }
-        ],
-        "description": "Guzzle is a PHP HTTP client library and framework for building RESTful web service clients",
-        "homepage": "http://guzzlephp.org/",
-        "keywords": [
-            "client",
-            "curl",
-            "framework",
-            "http",
-            "http client",
-            "rest",
-            "web service"
->>>>>>> 0f1af0ad
-        ]
     }
 ]