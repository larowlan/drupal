--- conflicted
+++ resolved
@@ -190,12 +190,8 @@
             // of making LegacyConfigFieldItem implement PrepareCacheInterface.
             // @todo Remove once all core field types have been converted (see
             // http://drupal.org/node/2014671).
-<<<<<<< HEAD
             || (is_subclass_of($type_definition['class'], '\Drupal\field\Plugin\field\field_type\LegacyConfigFieldItem')
-              && isset($type_definition['module']) && function_exists($type_definition['module'] . '_field_load'))) {
-=======
-            || (is_subclass_of($type_definition['class'], '\Drupal\field\Plugin\field\field_type\LegacyConfigFieldItem') && function_exists($type_definition['provider'] . '_field_load'))) {
->>>>>>> 99575b2b
+              && isset($type_definition['provider']) && function_exists($type_definition['provider'] . '_field_load'))) {
 
             // Call the prepareCache() method directly on each item
             // individually.
