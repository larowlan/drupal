--- conflicted
+++ resolved
@@ -52,11 +52,6 @@
    * {@inheritdoc}
    */
   public function isEmpty() {
-<<<<<<< HEAD
-    $value = isset($this->values['value']) ? $this->values['value'] : $this->get('value')->getValue();
-    return !isset($value) || $value === '';
-=======
     return $this->value === NULL || $this->value === '';
->>>>>>> 16633608
   }
 }