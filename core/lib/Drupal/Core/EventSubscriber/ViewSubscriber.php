<?php

namespace Drupal\Core\EventSubscriber;

use Symfony\Component\HttpFoundation\Response;
use Symfony\Component\HttpFoundation\JsonResponse;
use Symfony\Component\HttpKernel\KernelEvents;
use Symfony\Component\HttpKernel\Event\GetResponseEvent;
use Symfony\Component\HttpKernel\Exception\NotFoundHttpException;
use Symfony\Component\HttpKernel\Exception\AccessDeniedHttpException;
use Symfony\Component\Routing\Exception\ResourceNotFoundException;
use Symfony\Component\Routing\Exception\MethodNotAllowedException;
use Symfony\Component\EventDispatcher\EventSubscriberInterface;

use Drupal\Core\ContentNegotiation;

/**
 * @file
 *
 * Definition of Drupal\Core\EventSubscriber\ViewSubscriber;
 */

/**
 * Main subscriber for VIEW HTTP responses.
 */
class ViewSubscriber implements EventSubscriberInterface {

  protected $negotiation;

  public function __construct(ContentNegotiation $negotiation) {
    $this->negotiation = $negotiation;
  }

<<<<<<< HEAD
  protected function createJsonResponse() {
    $response = new Response();
    $response->headers->set('Content-Type', 'application/json; charset=utf-8');

    return $response;
  }

  protected function createAjaxResponse(GetResponseEvent $event) {
    $response = new Response();
    $response->headers->set('Content-Type', 'application/json; charset=utf-8');

    return $response;
  }

  protected function createIframeUploadResponse(GetResponseEvent $event) {
    $response = new Response();

    // Browsers do not allow JavaScript to read the contents of a user's local
    // files. To work around that, the jQuery Form plugin submits forms containing
    // a file input element to an IFRAME, instead of using XHR. Browsers do not
    // normally expect JSON strings as content within an IFRAME, so the response
    // must be customized accordingly.
    // @see http://malsup.com/jquery/form/#file-upload
    // @see Drupal.ajax.prototype.beforeSend()
    $response->headers->set('Content-Type', 'text/html; charset=utf-8');

    return $response;
  }

=======
>>>>>>> 7b12ed6f
  /**
   * Processes a successful controller into an HTTP 200 response.
   *
   * Some controllers may not return a response object but simply the body of
   * one.  The VIEW event is called in that case, to allow us to mutate that
   * body into a Response object.  In particular we assume that the return
   * from an JSON-type response is a JSON string, so just wrap it into a
   * Response object.
   *
   * @param GetResponseEvent $event
   *   The Event to process.
   */
  public function onView(GetResponseEvent $event) {

    $request = $event->getRequest();

    $method = 'on' . $this->negotiation->getContentType($request);

    if (method_exists($this, $method)) {
      $event->setResponse($this->$method($event));
    }
    else {
      $event->setResponse(new Response('Unsupported Media Type', 415));
    }
  }

  public function onJson(GetResponseEvent $event) {
    $page_callback_result = $event->getControllerResult();

    //print_r($page_callback_result);

    $response = new JsonResponse();
    $response->setContent($page_callback_result);

    return $response;
  }

  public function onAjax(GetResponseEvent $event) {
    $page_callback_result = $event->getControllerResult();

    // Construct the response content from the page callback result.
    $commands = ajax_prepare_response($page_callback_result);
    $json = ajax_render($commands);

    // Build the actual response object.
    $response = $this->createAjaxResponse($event);
    $response->setContent($json);

    return $response;
  }

  public function onIframeUpload(GetResponseEvent $event) {
    $page_callback_result = $event->getControllerResult();

    // Construct the response content from the page callback result.
    $commands = ajax_prepare_response($page_callback_result);
    $json = ajax_render($commands);

    // Browser IFRAMEs expect HTML. Browser extensions, such as Linkification
    // and Skype's Browser Highlighter, convert URLs, phone numbers, etc. into
    // links. This corrupts the JSON response. Protect the integrity of the
    // JSON data by making it the value of a textarea.
    // @see http://malsup.com/jquery/form/#file-upload
    // @see http://drupal.org/node/1009382
    $json = '<textarea>' . $json . '</textarea>';

    // Build the actual response object.
    $response = $this->createIframeUploadResponse($event);
    $response->setContent($json);

    return $response;
  }

  /**
   * Processes a successful controller into an HTTP 200 response.
   *
   * Some controllers may not return a response object but simply the body of
   * one.  The VIEW event is called in that case, to allow us to mutate that
   * body into a Response object.  In particular we assume that the return
   * from an HTML-type response is a render array from a legacy page callback
   * and render it.
   *
   * @param GetResponseEvent $event
   *   The Event to process.
   */
  public function onHtml(GetResponseEvent $event) {
    $page_callback_result = $event->getControllerResult();
    return new Response(drupal_render_page($page_callback_result));
  }

  /**
   * Registers the methods in this class that should be listeners.
   *
   * @return array
   *   An array of event listener definitions.
   */
  static function getSubscribedEvents() {
    $events[KernelEvents::VIEW][] = array('onView');

    return $events;
  }
}<|MERGE_RESOLUTION|>--- conflicted
+++ resolved
@@ -31,14 +31,6 @@
     $this->negotiation = $negotiation;
   }
 
-<<<<<<< HEAD
-  protected function createJsonResponse() {
-    $response = new Response();
-    $response->headers->set('Content-Type', 'application/json; charset=utf-8');
-
-    return $response;
-  }
-
   protected function createAjaxResponse(GetResponseEvent $event) {
     $response = new Response();
     $response->headers->set('Content-Type', 'application/json; charset=utf-8');
@@ -61,8 +53,6 @@
     return $response;
   }
 
-=======
->>>>>>> 7b12ed6f
   /**
    * Processes a successful controller into an HTTP 200 response.
    *
