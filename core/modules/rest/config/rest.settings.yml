# Enable all methods on nodes.
resources:
  entity:node:
    GET:
      supported_formats:
        - hal_json
      supported_auth:
        - http_basic
    POST:
      supported_formats:
        - hal_json
      supported_auth:
        - http_basic
    PATCH:
      supported_formats:
        - hal_json
      supported_auth:
        - http_basic
    DELETE:
      supported_formats:
        - hal_json
      supported_auth:
        - http_basic

# Multiple formats and multiple authentication providers can be defined for a
# resource:
#
<<<<<<< HEAD
# resources:
#   entity:node:
#     GET:
#       supported_formats:
#         - json
#         - hal_json
#         - xml
#       supported_auth:
#         - cookie
#         - http_basic
#
# hal_json is the only format supported for POST and PATCH methods.
#
# The full documentation is located at
# https://drupal.org/documentation/modules/rest
=======
# To enable only specific authentication methods for an operation, list them
# at supported_auth.
# For example, the following config only allows Basic HTTP authenticated
# requests for the POST method on the node entity.
#   resources:
#     entity:node:
#       POST:
#         supported_auth:
#           - basic_auth
>>>>>>> c8b0a63c
<|MERGE_RESOLUTION|>--- conflicted
+++ resolved
@@ -5,27 +5,26 @@
       supported_formats:
         - hal_json
       supported_auth:
-        - http_basic
+        - basic_auth
     POST:
       supported_formats:
         - hal_json
       supported_auth:
-        - http_basic
+        - basic_auth
     PATCH:
       supported_formats:
         - hal_json
       supported_auth:
-        - http_basic
+        - basic_auth
     DELETE:
       supported_formats:
         - hal_json
       supported_auth:
-        - http_basic
+        - basic_auth
 
 # Multiple formats and multiple authentication providers can be defined for a
 # resource:
 #
-<<<<<<< HEAD
 # resources:
 #   entity:node:
 #     GET:
@@ -35,20 +34,9 @@
 #         - xml
 #       supported_auth:
 #         - cookie
-#         - http_basic
+#         - basic_auth
 #
 # hal_json is the only format supported for POST and PATCH methods.
 #
 # The full documentation is located at
-# https://drupal.org/documentation/modules/rest
-=======
-# To enable only specific authentication methods for an operation, list them
-# at supported_auth.
-# For example, the following config only allows Basic HTTP authenticated
-# requests for the POST method on the node entity.
-#   resources:
-#     entity:node:
-#       POST:
-#         supported_auth:
-#           - basic_auth
->>>>>>> c8b0a63c
+# https://drupal.org/documentation/modules/rest