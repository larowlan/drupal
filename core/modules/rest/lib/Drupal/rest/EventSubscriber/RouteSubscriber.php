<?php

/**
 * @file
 * Contains \Drupal\rest\EventSubscriber\RouteSubscriber.
 */

namespace Drupal\rest\EventSubscriber;

use Drupal\Core\Config\ConfigFactory;
use Drupal\Core\Routing\RouteSubscriberBase;
use Drupal\rest\Plugin\Type\ResourcePluginManager;
use Symfony\Component\Routing\RouteCollection;

/**
 * Subscriber for REST-style routes.
 */
class RouteSubscriber extends RouteSubscriberBase {

  /**
   * The plugin manager for REST plugins.
   *
   * @var \Drupal\rest\Plugin\Type\ResourcePluginManager
   */
  protected $manager;

  /**
   * The Drupal configuration factory.
   *
   * @var \Drupal\Core\Config\ConfigFactory
   */
  protected $config;

  /**
   * Constructs a RouteSubscriber object.
   *
   * @param \Drupal\rest\Plugin\Type\ResourcePluginManager $manager
   *   The resource plugin manager.
   * @param \Drupal\Core\Config\ConfigFactory $config
   *   The configuration factory holding resource settings.
   */
  public function __construct(ResourcePluginManager $manager, ConfigFactory $config) {
    $this->manager = $manager;
    $this->config = $config;
  }

  /**
   * {@inheritdoc}
   */
  protected function routes(RouteCollection $collection) {
    $enabled_resources = $this->config->get('rest.settings')->load()->get('resources');

    // Iterate over all enabled resource plugins.
    foreach ($enabled_resources as $id => $enabled_methods) {
      $plugin = $this->manager->getInstance(array('id' => $id));

      foreach ($plugin->routes() as $name => $route) {
        $method = $route->getRequirement('_method');
        // Only expose routes where the method is enabled in the configuration.
        if ($method && isset($enabled_methods[$method])) {
          $route->setRequirement('_access_rest_csrf',  'TRUE');

          // Check that authentication providers are defined.
          if (empty($enabled_methods[$method]['supported_auth']) || !is_array($enabled_methods[$method]['supported_auth'])) {
            watchdog('rest', 'At least one authentication provider must be defined for resource @id', array(':id' => $id), WATCHDOG_ERROR);
            continue;
          }

          // Check that formats are defined.
          if (empty($enabled_methods[$method]['supported_formats']) || !is_array($enabled_methods[$method]['supported_formats'])) {
            watchdog('rest', 'At least one format must be defined for resource @id', array(':id' => $id), WATCHDOG_ERROR);
            continue;
          }

          // If the route has a format requirement, then verify that the
          // resource has it.
          $format_requirement = $route->getRequirement('_format');
          if ($format_requirement && !in_array($format_requirement, $enabled_methods[$method]['supported_formats'])) {
            continue;
          }

          // The configuration seems legit at this point, so we set the
          // authentication provider and add the route.
          $route->setOption('_auth', $enabled_methods[$method]['supported_auth']);
          $collection->add("rest.$name", $route);
        }
      }
    }
  }

<<<<<<< HEAD
  /**
   * Implements EventSubscriberInterface::getSubscribedEvents().
   */
  static function getSubscribedEvents() {
    $events[RoutingEvents::DYNAMIC] = 'dynamicRoutes';
    return $events;
  }

=======
>>>>>>> c8b0a63c
}<|MERGE_RESOLUTION|>--- conflicted
+++ resolved
@@ -88,15 +88,4 @@
     }
   }
 
-<<<<<<< HEAD
-  /**
-   * Implements EventSubscriberInterface::getSubscribedEvents().
-   */
-  static function getSubscribedEvents() {
-    $events[RoutingEvents::DYNAMIC] = 'dynamicRoutes';
-    return $events;
-  }
-
-=======
->>>>>>> c8b0a63c
 }