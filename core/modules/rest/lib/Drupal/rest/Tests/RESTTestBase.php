--- conflicted
+++ resolved
@@ -324,7 +324,21 @@
   }
 
   /**
-<<<<<<< HEAD
+   * Loads an entity based on the location URL returned in the location header.
+   *
+   * @param string $location_url
+   *   The URL returned in the Location header.
+   *
+   * @return \Drupal\Core\Entity\Entity|FALSE.
+   *   The entity or FALSE if there is no matching entity.
+   */
+  protected function loadEntityFromLocationHeader($location_url) {
+    $url_parts = explode('/', $location_url);
+    $id = end($url_parts);
+    return entity_load($this->testEntityType, $id);
+  }
+
+  /**
    * Returns the base URI path of an entity type.
    *
    * @param string $entity_type
@@ -340,19 +354,5 @@
       case 'node':
         return 'node';
     }
-=======
-   * Loads an entity based on the location URL returned in the location header.
-   *
-   * @param string $location_url
-   *   The URL returned in the Location header.
-   *
-   * @return \Drupal\Core\Entity\Entity|FALSE.
-   *   The entity or FALSE if there is no matching entity.
-   */
-  protected function loadEntityFromLocationHeader($location_url) {
-    $url_parts = explode('/', $location_url);
-    $id = end($url_parts);
-    return entity_load($this->testEntityType, $id);
->>>>>>> 98353809
   }
 }