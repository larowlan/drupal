--- conflicted
+++ resolved
@@ -200,76 +200,6 @@
    * {@inheritdoc}
    */
   public static function baseFieldDefinitions($entity_type) {
-<<<<<<< HEAD
-    $properties['tid'] = array(
-      'label' => t('Term ID'),
-      'description' => t('The term ID.'),
-      'type' => 'integer_field',
-      'read-only' => TRUE,
-    );
-    $properties['uuid'] = array(
-      'label' => t('UUID'),
-      'description' => t('The term UUID.'),
-      'type' => 'uuid_field',
-      'read-only' => TRUE,
-    );
-    $properties['vid'] = array(
-      'label' => t('Vocabulary ID'),
-      'description' => t('The ID of the vocabulary to which the term is assigned.'),
-      // @todo Convert this to an entity_reference_field once that works with
-      // config entities.
-      'type' => 'string_field',
-    );
-    $properties['langcode'] = array(
-      'label' => t('Language code'),
-      'description' => t('The term language code.'),
-      'type' => 'language_field',
-    );
-    $properties['name'] = array(
-      'label' => t('Name'),
-      'description' => t('The term name.'),
-      'type' => 'string_field',
-      'required' => TRUE,
-      'property_constraints' => array(
-        'value' => array('Length' => array('max' => 255)),
-      ),
-    );
-    $properties['description'] = array(
-      'label' => t('Description'),
-      'description' => t('A description of the term'),
-      'type' => 'string_field',
-    );
-    // @todo Combine with description.
-    $properties['format'] = array(
-      'label' => t('Description format'),
-      'description' => t('The filter format ID of the description.'),
-      'type' => 'string_field',
-    );
-    $properties['weight'] = array(
-      'label' => t('Weight'),
-      'description' => t('The weight of this term in relation to other terms.'),
-      'type' => 'integer_field',
-      'settings' => array('default_value' => 0),
-    );
-    $properties['parent'] = array(
-      'label' => t('Term Parents'),
-      'description' => t('The parents of this term.'),
-      // @todo Convert this to an entity_reference_field: [#2048555]
-      'type' => 'integer_field',
-      'constraints' => array('TermParent' => array()),
-      // Save new terms with no parents by default.
-      'settings' => array('default_value' => 0),
-    );
-    $properties['changed'] = array(
-      'label' => t('Changed'),
-      'description' => t('The time that the term was last edited.'),
-      'type' => 'integer_field',
-      'property_constraints' => array(
-        'value' => array('EntityChanged' => array()),
-      ),
-    );
-    return $properties;
-=======
     $fields['tid'] = FieldDefinition::create('integer')
       ->setLabel(t('Term ID'))
       ->setDescription(t('The term ID.'))
@@ -280,6 +210,8 @@
       ->setDescription(t('The term UUID.'))
       ->setReadOnly(TRUE);
 
+    // @todo Convert this to an entity_reference once that works with config
+    // entities.
     $fields['vid'] = FieldDefinition::create('string')
       ->setLabel(t('Vocabulary ID'))
       ->setDescription(t('The ID of the vocabulary to which the term is assigned.'));
@@ -290,7 +222,8 @@
 
     $fields['name'] = FieldDefinition::create('string')
       ->setLabel(t('Name'))
-      ->setDescription(t('The term name.'));
+      ->setDescription(t('The term name.'))
+      ->setRequired(TRUE);
 
     $fields['description'] = FieldDefinition::create('text_long')
       ->setLabel(t('Description'))
@@ -302,12 +235,14 @@
       ->setDescription(t('The weight of this term in relation to other terms.'))
       ->setSetting('default_value', 0);
 
+    // @todo Convert this to an entity_reference field, see
+    // https://drupal.org/node/1915056
     $fields['parent'] = FieldDefinition::create('integer')
       ->setLabel(t('Term Parents'))
       ->setDescription(t('The parents of this term.'))
       // Save new terms with no parents by default.
       ->setSetting('default_value', 0)
-      ->setComputed(TRUE);
+      ->setConstraints(array('TermParent' => array()));
 
     $fields['changed'] = FieldDefinition::create('integer')
       ->setLabel(t('Changed'))
@@ -315,7 +250,6 @@
       ->setPropertyConstraints('value', array('EntityChanged' => array()));
 
     return $fields;
->>>>>>> 7a221e58
   }
 
   /**
