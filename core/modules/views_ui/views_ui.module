--- conflicted
+++ resolved
@@ -64,19 +64,6 @@
  * Implements hook_entity_info().
  */
 function views_ui_entity_info(&$entity_info) {
-<<<<<<< HEAD
-  $entity_info['view']['controllers'] += array(
-    'list' => 'Drupal\views_ui\ViewListController',
-    'form' => array(
-      'edit' => 'Drupal\views_ui\ViewEditFormController',
-      'add' => 'Drupal\views_ui\ViewAddFormController',
-      'preview' => 'Drupal\views_ui\ViewPreviewFormController',
-      'clone' => 'Drupal\views_ui\ViewCloneFormController',
-      'delete' => 'Drupal\views_ui\ViewDeleteFormController',
-      'break_lock' => 'Drupal\views_ui\Form\BreakLockForm',
-    ),
-  );
-=======
   /** @var $entity_info \Drupal\Core\Entity\EntityTypeInterface[] */
   $entity_info['view']
     ->setForm('edit', 'Drupal\views_ui\ViewEditFormController')
@@ -86,8 +73,7 @@
     ->setForm('delete', 'Drupal\views_ui\ViewDeleteFormController')
     ->setForm('break_lock', 'Drupal\views_ui\Form\BreakLockForm')
     ->setList('Drupal\views_ui\ViewListController')
-    ->setLinkTemplate('edit-form', 'views_ui.edit');
->>>>>>> c241c1ba
+    ->setLinkTemplate('edit-form', '/admin/structure/views/view/{view}');
 }
 
 /**
