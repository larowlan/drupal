<?php

/**
 * @file
 * Contains \Drupal\dblog\Tests\DbLogTest.
 */

namespace Drupal\dblog\Tests;

use Drupal\Component\Utility\Xss;
use Drupal\dblog\Controller\DbLogController;
use Drupal\simpletest\MinkNodeElementDecorator;
use Drupal\simpletest\WebTestBase;

/**
 * Tests logging messages to the database.
 */
class DbLogTest extends WebTestBase {

  /**
   * Modules to enable.
   *
   * @var array
   */
  public static $modules = array('dblog', 'node', 'forum', 'help');

  /**
   * A user with some relevant administrative permissions.
   *
   * @var object
   */
  protected $big_user;

  /**
   * A user without any permissions.
   *
   * @var object
   */
  protected $any_user;

  public static function getInfo() {
    return array(
      'name' => 'DbLog functionality',
      'description' => 'Generate events and verify dblog entries; verify user access to log reports based on persmissions.',
      'group' => 'DbLog',
    );
  }

  function setUp() {
    parent::setUp();

    // Create users with specific permissions.
    $this->big_user = $this->drupalCreateUser(array('administer site configuration', 'access administration pages', 'access site reports', 'administer users'));
    $this->any_user = $this->drupalCreateUser(array());
  }

  /**
   * Tests Database Logging module functionality through interfaces.
   *
   * First logs in users, then creates database log events, and finally tests
   * Database Logging module functionality through both the admin and user
   * interfaces.
   */
  function testDbLog() {
    // Login the admin user.
    $this->drupalLogin($this->big_user);

    $row_limit = 100;
    $this->verifyRowLimit($row_limit);
    $this->verifyCron($row_limit);
    $this->verifyEvents();
    $this->verifyReports();
    $this->verifyBreadcrumbs();

    // Login the regular user.
    $this->drupalLogin($this->any_user);
    $this->verifyReports(403);
  }

  /**
   * Verifies setting of the database log row limit.
   *
   * @param int $row_limit
   *   The row limit.
   */
  private function verifyRowLimit($row_limit) {
    // Change the database log row limit.
    $edit = array();
    $edit['dblog_row_limit'] = $row_limit;
    $this->drupalPostForm('admin/config/development/logging', $edit, t('Save configuration'));
    $this->assertResponse(200);

    // Check row limit variable.
    $current_limit = \Drupal::config('dblog.settings')->get('row_limit');
    $this->assertTrue($current_limit == $row_limit, format_string('[Cache] Row limit variable of @count equals row limit of @limit', array('@count' => $current_limit, '@limit' => $row_limit)));
  }

  /**
   * Verifies that cron correctly applies the database log row limit.
   *
   * @param int $row_limit
   *   The row limit.
   */
  private function verifyCron($row_limit) {
    // Generate additional log entries.
    $this->generateLogEntries($row_limit + 10);
    // Verify that the database log row count exceeds the row limit.
    $count = db_query('SELECT COUNT(wid) FROM {watchdog}')->fetchField();
    $this->assertTrue($count > $row_limit, format_string('Dblog row count of @count exceeds row limit of @limit', array('@count' => $count, '@limit' => $row_limit)));

    // Run a cron job.
    $this->cronRun();
    // Verify that the database log row count equals the row limit plus one
    // because cron adds a record after it runs.
    $count = db_query('SELECT COUNT(wid) FROM {watchdog}')->fetchField();
    $this->assertTrue($count == $row_limit + 1, format_string('Dblog row count of @count equals row limit of @limit plus one', array('@count' => $count, '@limit' => $row_limit)));
  }

  /**
   * Generates a number of random database log events.
   *
   * @param int $count
   *   Number of watchdog entries to generate.
   * @param string $type
   *   (optional) The type of watchdog entry. Defaults to 'custom'.
   * @param int $severity
   *   (optional) The severity of the watchdog entry. Defaults to WATCHDOG_NOTICE.
   */
  private function generateLogEntries($count, $type = 'custom', $severity = WATCHDOG_NOTICE) {
    global $base_root;

    // Prepare the fields to be logged
    $log = array(
      'channel'     => $type,
      'message'     => 'Log entry added to test the dblog row limit.',
      'variables'   => array(),
      'severity'    => $severity,
      'link'        => NULL,
      'user'        => $this->big_user,
      'uid'         => $this->big_user->id(),
      'request_uri' => $base_root . request_uri(),
      'referer'     => isset($_SERVER['HTTP_REFERER']) ? $_SERVER['HTTP_REFERER'] : '',
      'ip'          => '127.0.0.1',
      'timestamp'   => REQUEST_TIME,
      );
    $message = 'Log entry added to test the dblog row limit. Entry #';
    for ($i = 0; $i < $count; $i++) {
      $log['message'] = $message . $i;
      $this->container->get('logger.dblog')->log($severity, $log['message'], $log);
    }
  }

  /**
   * Confirms that database log reports are displayed at the correct paths.
   *
   * @param int $response
   *   (optional) HTTP response code. Defaults to 200.
   */
  private function verifyReports($response = 200) {
    // View the database log help page.
    $this->drupalGet('admin/help/dblog');
    $this->assertResponse($response);
    if ($response == 200) {
      $this->assertText(t('Database Logging'), 'DBLog help was displayed');
    }

    // View the database log report page.
    $this->drupalGet('admin/reports/dblog');
    $this->assertResponse($response);
    if ($response == 200) {
      $this->assertText(t('Recent log messages'), 'DBLog report was displayed');
    }

    // View the database log page-not-found report page.
    $this->drupalGet('admin/reports/page-not-found');
    $this->assertResponse($response);
    if ($response == 200) {
      $this->assertText("Top 'page not found' errors", 'DBLog page-not-found report was displayed');
    }

    // View the database log access-denied report page.
    $this->drupalGet('admin/reports/access-denied');
    $this->assertResponse($response);
    if ($response == 200) {
      $this->assertText("Top 'access denied' errors", 'DBLog access-denied report was displayed');
    }

    // View the database log event page.
    $wid = db_query('SELECT MIN(wid) FROM {watchdog}')->fetchField();
    $this->drupalGet('admin/reports/dblog/event/' . $wid);
    $this->assertResponse($response);
    if ($response == 200) {
      $this->assertText(t('Details'), 'DBLog event node was displayed');
    }

  }

  /**
   * Generates and then verifies breadcrumbs.
   */
  private function verifyBreadcrumbs() {
    // View the database log event page.
    $wid = db_query('SELECT MIN(wid) FROM {watchdog}')->fetchField();
    $this->drupalGet('admin/reports/dblog/event/' . $wid);
    $xpath = '//nav[@class="breadcrumb"]/ol/li[last()]/a';
    $this->assertEqual(current($this->xpath($xpath)), 'Recent log messages', 'DBLogs link displayed at breadcrumb in event page.');
  }

  /**
   * Generates and then verifies various types of events.
   */
  private function verifyEvents() {
    // Invoke events.
    $this->doUser();
    $this->drupalCreateContentType(array('type' => 'article', 'name' => t('Article')));
    $this->drupalCreateContentType(array('type' => 'page', 'name' => t('Basic page')));
    $this->doNode('article');
    $this->doNode('page');
    $this->doNode('forum');

    // When a user account is canceled, any content they created remains but the
    // uid = 0. Records in the watchdog table related to that user have the uid
    // set to zero.
  }

  /**
   * Generates and then verifies some user events.
   */
  private function doUser() {
    // Set user variables.
    $name = $this->randomName();
    $pass = user_password();
    // Add a user using the form to generate an add user event (which is not
    // triggered by drupalCreateUser).
    $edit = array();
    $edit['name'] = $name;
    $edit['mail'] = $name . '@example.com';
    $edit['pass[pass1]'] = $pass;
    $edit['pass[pass2]'] = $pass;
    $edit['status'] = 1;
    $this->drupalPostForm('admin/people/create', $edit, t('Create new account'));
    $this->assertResponse(200);
    // Retrieve the user object.
    $user = user_load_by_name($name);
    $this->assertTrue($user != NULL, format_string('User @name was loaded', array('@name' => $name)));
    // pass_raw property is needed by drupalLogin.
    $user->pass_raw = $pass;
    // Login user.
    $this->drupalLogin($user);
    // Logout user.
    $this->drupalLogout();
    // Fetch the row IDs in watchdog that relate to the user.
    $result = db_query('SELECT wid FROM {watchdog} WHERE uid = :uid', array(':uid' => $user->id()));
    foreach ($result as $row) {
      $ids[] = $row->wid;
    }
    $count_before = (isset($ids)) ? count($ids) : 0;
    $this->assertTrue($count_before > 0, format_string('DBLog contains @count records for @name', array('@count' => $count_before, '@name' => $user->getUsername())));

    // Login the admin user.
    $this->drupalLogin($this->big_user);
    // Delete the user created at the start of this test.
    // We need to POST here to invoke batch_process() in the internal browser.
    $this->drupalPostForm('user/' . $user->id() . '/cancel', array('user_cancel_method' => 'user_cancel_reassign'), t('Cancel account'));

    // View the database log report.
    $this->drupalGet('admin/reports/dblog');
    $this->assertResponse(200);

    // Verify that the expected events were recorded.
    // Add user.
    // Default display includes name and email address; if too long, the email
    // address is replaced by three periods.
    $this->assertLogMessage(t('New user: %name %email.', array('%name' => $name, '%email' => '<' . $user->getEmail() . '>')), 'DBLog event was recorded: [add user]');
    // Login user.
    $this->assertLogMessage(t('Session opened for %name.', array('%name' => $name)), 'DBLog event was recorded: [login user]');
    // Logout user.
    $this->assertLogMessage(t('Session closed for %name.', array('%name' => $name)), 'DBLog event was recorded: [logout user]');
    // Delete user.
    $message = t('Deleted user: %name %email.', array('%name' => $name, '%email' => '<' . $user->getEmail() . '>'));
    $message_text = truncate_utf8(Xss::filter($message, array()), 56, TRUE, TRUE);
    // Verify that the full message displays on the details page.
    $link = FALSE;
    if ($links = $this->xpath('//a[text()="' . html_entity_decode($message_text) . '"]')) {
      // Found link with the message text.
      $links = array_shift($links);
<<<<<<< HEAD
      $value = $links->getAttribute('href');
      // Extract link to details page.
      $link = drupal_substr($value, strpos($value, 'admin/reports/event/'));
      $this->drupalGet($link);
      // Check for full message text on the details page.
      $this->assertRaw($message, 'DBLog event details was found: [delete user]');
=======
      foreach ($links->attributes() as $attr => $value) {
        if ($attr == 'href') {
          // Extract link to details page.
          $link = drupal_substr($value, strpos($value, 'admin/reports/dblog/event/'));
          $this->drupalGet($link);
          // Check for full message text on the details page.
          $this->assertRaw($message, 'DBLog event details was found: [delete user]');
          break;
        }
      }
>>>>>>> f39f2c27
    }
    $this->assertTrue($link, 'DBLog event was recorded: [delete user]');
    // Visit random URL (to generate page not found event).
    $not_found_url = $this->randomName(60);
    $this->drupalGet($not_found_url);
    $this->assertResponse(404);
    // View the database log page-not-found report page.
    $this->drupalGet('admin/reports/page-not-found');
    $this->assertResponse(200);
    // Check that full-length URL displayed.
    $this->assertText($not_found_url, 'DBLog event was recorded: [page not found]');
  }

  /**
   * Generates and then verifies some node events.
   *
   * @param string $type
   *   A node type (e.g., 'article', 'page' or 'forum').
   */
  private function doNode($type) {
    // Create user.
    $perm = array('create ' . $type . ' content', 'edit own ' . $type . ' content', 'delete own ' . $type . ' content');
    $user = $this->drupalCreateUser($perm);
    // Login user.
    $this->drupalLogin($user);

    // Create a node using the form in order to generate an add content event
    // (which is not triggered by drupalCreateNode).
    $edit = $this->getContent($type);
    $title = $edit['title[0][value]'];
    $this->drupalPostForm('node/add/' . $type, $edit, t('Save'));
    $this->assertResponse(200);
    // Retrieve the node object.
    $node = $this->drupalGetNodeByTitle($title);
    $this->assertTrue($node != NULL, format_string('Node @title was loaded', array('@title' => $title)));
    // Edit the node.
    $edit = $this->getContentUpdate($type);
    $this->drupalPostForm('node/' . $node->id() . '/edit', $edit, t('Save'));
    $this->assertResponse(200);
    // Delete the node.
    $this->drupalPostForm('node/' . $node->id() . '/delete', array(), t('Delete'));
    $this->assertResponse(200);
    // View the node (to generate page not found event).
    $this->drupalGet('node/' . $node->id());
    $this->assertResponse(404);
    // View the database log report (to generate access denied event).
    $this->drupalGet('admin/reports/dblog');
    $this->assertResponse(403);

    // Login the admin user.
    $this->drupalLogin($this->big_user);
    // View the database log report.
    $this->drupalGet('admin/reports/dblog');
    $this->assertResponse(200);

    // Verify that node events were recorded.
    // Was node content added?
    $this->assertLogMessage(t('@type: added %title.', array('@type' => $type, '%title' => $title)), 'DBLog event was recorded: [content added]');
    // Was node content updated?
    $this->assertLogMessage(t('@type: updated %title.', array('@type' => $type, '%title' => $title)), 'DBLog event was recorded: [content updated]');
    // Was node content deleted?
    $this->assertLogMessage(t('@type: deleted %title.', array('@type' => $type, '%title' => $title)), 'DBLog event was recorded: [content deleted]');

    // View the database log access-denied report page.
    $this->drupalGet('admin/reports/access-denied');
    $this->assertResponse(200);
    // Verify that the 'access denied' event was recorded.
    $this->assertText('admin/reports/dblog', 'DBLog event was recorded: [access denied]');

    // View the database log page-not-found report page.
    $this->drupalGet('admin/reports/page-not-found');
    $this->assertResponse(200);
    // Verify that the 'page not found' event was recorded.
    $this->assertText('node/' . $node->id(), 'DBLog event was recorded: [page not found]');
  }

  /**
   * Creates random content based on node content type.
   *
   * @param string $type
   *   Node content type (e.g., 'article').
   *
   * @return array
   *   Random content needed by various node types.
   */
  private function getContent($type) {
    switch ($type) {
      case 'forum':
        $content = array(
          'title[0][value]' => $this->randomName(8),
          'taxonomy_forums' => array(1),
          'body[0][value]' => $this->randomName(32),
        );
        break;

      default:
        $content = array(
          'title[0][value]' => $this->randomName(8),
          'body[0][value]' => $this->randomName(32),
        );
        break;
    }
    return $content;
  }

  /**
   * Creates random content as an update based on node content type.
   *
   * @param string $type
   *   Node content type (e.g., 'article').
   *
   * @return array
   *   Random content needed by various node types.
   */
  private function getContentUpdate($type) {
    $content = array(
      'body[0][value]' => $this->randomName(32),
    );
    return $content;
  }

  /**
   * Tests the addition and clearing of log events through the admin interface.
   *
   * Logs in the admin user, creates a database log event, and tests the
   * functionality of clearing the database log through the admin interface.
   */
  protected function testDBLogAddAndClear() {
    global $base_root;
    // Get a count of how many watchdog entries already exist.
    $count = db_query('SELECT COUNT(*) FROM {watchdog}')->fetchField();
    $log = array(
      'channel'     => 'system',
      'message'     => 'Log entry added to test the doClearTest clear down.',
      'variables'   => array(),
      'severity'    => WATCHDOG_NOTICE,
      'link'        => NULL,
      'user'        => $this->big_user,
      'uid'         => $this->big_user->id(),
      'request_uri' => $base_root . request_uri(),
      'referer'     => isset($_SERVER['HTTP_REFERER']) ? $_SERVER['HTTP_REFERER'] : '',
      'ip'          => '127.0.0.1',
      'timestamp'   => REQUEST_TIME,
    );
    // Add a watchdog entry.
    $this->container->get('logger.dblog')->log($log['severity'], $log['message'], $log);
    // Make sure the table count has actually been incremented.
    $this->assertEqual($count + 1, db_query('SELECT COUNT(*) FROM {watchdog}')->fetchField(), format_string('dblog_watchdog() added an entry to the dblog :count', array(':count' => $count)));
    // Login the admin user.
    $this->drupalLogin($this->big_user);
    // Post in order to clear the database table.
    $this->drupalPostForm('admin/reports/dblog', array(), t('Clear log messages'));
    // Count the rows in watchdog that previously related to the deleted user.
    $count = db_query('SELECT COUNT(*) FROM {watchdog}')->fetchField();
    $this->assertEqual($count, 0, format_string('DBLog contains :count records after a clear.', array(':count' => $count)));
  }

  /**
   * Tests the database log filter functionality at admin/reports/dblog.
   */
  protected function testFilter() {
    $this->drupalLogin($this->big_user);

    // Clear the log to ensure that only generated entries will be found.
    db_delete('watchdog')->execute();

    // Generate 9 random watchdog entries.
    $type_names = array();
    $types = array();
    for ($i = 0; $i < 3; $i++) {
      $type_names[] = $type_name = $this->randomName();
      $severity = WATCHDOG_EMERGENCY;
      for ($j = 0; $j < 3; $j++) {
        $types[] = $type = array(
          'count' => $j + 1,
          'type' => $type_name,
          'severity' => $severity++,
        );
        $this->generateLogEntries($type['count'], $type['type'], $type['severity']);
      }
    }

    // View the database log page.
    $this->drupalGet('admin/reports/dblog');

    // Confirm that all the entries are displayed.
    $count = $this->getTypeCount($types);
    foreach ($types as $key => $type) {
      $this->assertEqual($count[$key], $type['count'], 'Count matched');
    }

    // Filter by each type and confirm that entries with various severities are
    // displayed.
    foreach ($type_names as $type_name) {
      $edit = array(
        'type[]' => array($type_name),
      );
      $this->drupalPostForm(NULL, $edit, t('Filter'));

      // Count the number of entries of this type.
      $type_count = 0;
      foreach ($types as $type) {
        if ($type['type'] == $type_name) {
          $type_count += $type['count'];
        }
      }

      $count = $this->getTypeCount($types);
      $this->assertEqual(array_sum($count), $type_count, 'Count matched');
    }

    // Set the filter to match each of the two filter-type attributes and
    // confirm the correct number of entries are displayed.
    foreach ($types as $type) {
      $edit = array(
        'type[]' => array($type['type']),
        'severity[]' => array($type['severity']),
      );
      $this->drupalPostForm(NULL, $edit, t('Filter'));

      $count = $this->getTypeCount($types);
      $this->assertEqual(array_sum($count), $type['count'], 'Count matched');
    }

    $this->drupalGet('admin/reports/dblog', array('query' => array('order' => 'Type')));
    $this->assertResponse(200);
    $this->assertText(t('Operations'), 'Operations text found');

    // Clear all logs and make sure the confirmation message is found.
    $this->drupalPostForm('admin/reports/dblog', array(), t('Clear log messages'));
    $this->assertText(t('Database log cleared.'), 'Confirmation message found');
  }

  /**
   * Gets the database log event information from the browser page.
   *
   * @return array
   *   List of log events where each event is an array with following keys:
   *   - severity: (int) A database log severity constant.
   *   - type: (string) The type of database log event.
   *   - message: (string) The message for this database log event.
   *   - user: (string) The user associated with this database log event.
   */
  protected function getLogEntries() {
    $entries = array();
    if ($table = $this->xpath('.//table[@id="admin-dblog"]')) {
      $table = array_shift($table);
      foreach ($table->tbody->tr as $row) {
        $entries[] = array(
          'severity' => $this->getSeverityConstant($row['class']),
          'type' => $this->asText($row->td[1]),
          'message' => $this->asText($row->td[3]),
          'user' => $this->asText($row->td[4]),
        );
      }
    }
    return $entries;
  }

  /**
   * Gets the count of database log entries by database log event type.
   *
   * @param array $types
   *   The type information to compare against.
   *
   * @return array
   *   The count of each type keyed by the key of the $types array.
   */
  protected function getTypeCount(array $types) {
    $entries = $this->getLogEntries();
    $count = array_fill(0, count($types), 0);
    foreach ($entries as $entry) {
      foreach ($types as $key => $type) {
        if ($entry['type'] == $type['type'] && $entry['severity'] == $type['severity']) {
          $count[$key]++;
          break;
        }
      }
    }
    return $count;
  }

  /**
   * Gets the watchdog severity constant corresponding to the CSS class.
   *
   * @param string $class
   *   CSS class attribute.
   *
   * @return int|null
   *   The watchdog severity constant or NULL if not found.
   */
  protected function getSeverityConstant($class) {
    $map = array_flip(DbLogController::getLogLevelClassMap());

    // Find the class that contains the severity.
    $classes = explode(' ', $class);
    foreach ($classes as $class) {
      if (isset($map[$class])) {
        return $map[$class];
      }
    }
    return NULL;
  }

  /**
   * Extracts the text contained by the XHTML element.
   *
   * @param \SimpleXMLElement $element
   *   Element to extract text from.
   *
   * @return string
   *   Extracted text.
   */
  protected function asText(MinkNodeElementDecorator $element) {
    if (!is_object($element)) {
      return $this->fail('The element is not an element.');
    }
    return trim(html_entity_decode(strip_tags($element->getHtml())));
  }

  /**
   * Confirms that a log message appears on the database log overview screen.
   *
   * This function should only be used for the admin/reports/dblog page, because
   * it checks for the message link text truncated to 56 characters. Other log
   * pages have no detail links so they contain the full message text.
   *
   * @param string $log_message
   *   The database log message to check.
   * @param string $message
   *   The message to pass to simpletest.
   */
  protected function assertLogMessage($log_message, $message) {
    $message_text = truncate_utf8(Xss::filter($log_message, array()), 56, TRUE, TRUE);
    // After \Drupal\Component\Utility\Xss::filter(), HTML entities should be
    // converted to their character equivalents because assertLink() uses this
    // string in xpath() to query the Document Object Model (DOM).
    $this->assertLink(html_entity_decode($message_text), 0, $message);
  }
}<|MERGE_RESOLUTION|>--- conflicted
+++ resolved
@@ -284,25 +284,12 @@
     if ($links = $this->xpath('//a[text()="' . html_entity_decode($message_text) . '"]')) {
       // Found link with the message text.
       $links = array_shift($links);
-<<<<<<< HEAD
       $value = $links->getAttribute('href');
       // Extract link to details page.
       $link = drupal_substr($value, strpos($value, 'admin/reports/event/'));
       $this->drupalGet($link);
       // Check for full message text on the details page.
       $this->assertRaw($message, 'DBLog event details was found: [delete user]');
-=======
-      foreach ($links->attributes() as $attr => $value) {
-        if ($attr == 'href') {
-          // Extract link to details page.
-          $link = drupal_substr($value, strpos($value, 'admin/reports/dblog/event/'));
-          $this->drupalGet($link);
-          // Check for full message text on the details page.
-          $this->assertRaw($message, 'DBLog event details was found: [delete user]');
-          break;
-        }
-      }
->>>>>>> f39f2c27
     }
     $this->assertTrue($link, 'DBLog event was recorded: [delete user]');
     // Visit random URL (to generate page not found event).
