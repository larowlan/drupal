--- conflicted
+++ resolved
@@ -27,7 +27,6 @@
    */
   public static $modules = array('filter', 'form_test', 'file', 'datetime');
 
-<<<<<<< HEAD
   /**
    * Array of form fields to forge.
    *
@@ -35,16 +34,6 @@
    */
   protected $forge;
 
-  public static function getInfo() {
-    return array(
-      'name' => 'Form element validation',
-      'description' => 'Tests various form element validation mechanisms.',
-      'group' => 'Form API',
-    );
-  }
-
-=======
->>>>>>> 30c2afed
   function setUp() {
     parent::setUp();
 
