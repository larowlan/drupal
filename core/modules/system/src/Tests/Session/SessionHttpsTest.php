--- conflicted
+++ resolved
@@ -27,7 +27,6 @@
    */
   public static $modules = array('session_test');
 
-<<<<<<< HEAD
   /**
    * Form action.
    *
@@ -35,16 +34,6 @@
    */
   protected $formAction;
 
-  public static function getInfo() {
-    return array(
-      'name' => 'Session HTTPS handling',
-      'description' => 'Ensure that when running under HTTPS two session cookies are generated.',
-      'group' => 'Session'
-    );
-  }
-
-=======
->>>>>>> 30c2afed
   public function setUp() {
     parent::setUp();
     $this->request = Request::createFromGlobals();
