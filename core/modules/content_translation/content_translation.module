--- conflicted
+++ resolved
@@ -114,23 +114,14 @@
         $translation['content_translation'] = array();
       }
 
-<<<<<<< HEAD
-      if (!empty($info['links']['canonical'])) {
-        // Provide default links for the translation paths.
-        $info['links'] += array(
-          'drupal:content-translation-overview' => $info['links']['canonical'] . '/translations',
-        );
-        $info['translation']['content_translation'] += array(
-=======
-      if ($info->hasLinkTemplate('canonical')) {
+      if ($canonical = $info->getLinkTemplate('canonical')) {
         // Provide default route names for the translation paths.
         if (!$info->hasLinkTemplate('drupal:content-translation-overview')) {
-          $info->setLinkTemplate('drupal:content-translation-overview', "content_translation.translation_overview_$entity_type");
+          $info->setLinkTemplate('drupal:content-translation-overview', "$canonical/translations");
         }
         // @todo Remove this as soon as menu access checks rely on the
         //   controller. See https://drupal.org/node/2155787.
         $translation['content_translation'] += array(
->>>>>>> c241c1ba
           'access_callback' => 'content_translation_translate_access',
         );
       }
