<?php

/**
 * @file
 * Contains \Drupal\block\Tests\Menu\BlockLocalTasksTest.
 */

namespace Drupal\content_translation\Tests\Menu;

use Drupal\Tests\Core\Menu\LocalTaskIntegrationTest;

/**
 * Tests existence of block local tasks.
 *
 * @group Drupal
 * @group Block
 */
class ContentTranslationLocalTasksTest extends LocalTaskIntegrationTest {

  public static function getInfo() {
    return array(
      'name' => 'Content translation local tasks test',
      'description' => 'Test content translation local tasks.',
      'group' => 'Content Translation',
    );
  }

  public function setUp() {
    $this->directoryList = array(
      'content_translation' => 'core/modules/content_translation',
      'node' => 'core/modules/node',
    );
    parent::setUp();

<<<<<<< HEAD
    // Entity manager stub for derivative building.
    $entity_manager = $this->getMock('Drupal\Core\Entity\EntityManagerInterface');
    $entity_manager->expects($this->any())
      ->method('getDefinitions')
      ->will($this->returnValue(array(
        'node' => array(
          'translatable' => TRUE,
          'links' => array(
            'canonical' => '/node/{node}',
          ),
        ),
=======
    $entity_type = $this->getMock('Drupal\Core\Entity\EntityTypeInterface');
    $entity_type->expects($this->any())
      ->method('getLinkTemplate')
      ->will($this->returnValueMap(array(
        array('canonical', 'node.view'),
        array('drupal:content-translation-overview', 'content_translation.translation_overview_node'),
      )));
    $content_translation_manager = $this->getMock('Drupal\content_translation\ContentTranslationManagerInterface');
    $content_translation_manager->expects($this->any())
      ->method('getSupportedEntityTypes')
      ->will($this->returnValue(array(
        'node' => $entity_type,
>>>>>>> c241c1ba
      )));
    \Drupal::getContainer()->set('entity.manager', $entity_manager);

    // Route provider for injecting node.view into derivative lookup.
    $collection = $this->getMockBuilder('Symfony\Component\Routing\RouteCollection')
      ->disableOriginalConstructor()
      ->setMethods(array('all'))
      ->getMock();
    $collection->expects($this->any())
      ->method('all')
      ->will($this->returnValue(array('node.view' => array())));
    $route_provider = $this->getMock('Drupal\Core\Routing\RouteProviderInterface');
    $route_provider->expects($this->any())
      ->method('getRoutesByPattern')
      ->will($this->returnValue($collection));
    \Drupal::getContainer()->set('router.route_provider', $route_provider);

    // Stub for t().
    $string_translation = $this->getMock('Drupal\Core\StringTranslation\TranslationInterface');
    $string_translation->expects($this->any())
      ->method('translate')
      ->will($this->returnCallback(function($string) {return $string;}));
    \Drupal::getContainer()->set('string_translation', $string_translation);

    // Load the content_translation.module file in order to run the alter hook.
    require_once DRUPAL_ROOT . '/core/modules/content_translation/content_translation.module';
  }

  /**
   * Tests the block admin display local tasks.
   *
   * @dataProvider providerTestBlockAdminDisplay
   */
  public function testBlockAdminDisplay($route, $expected) {
    $this->assertLocalTasks($route, $expected);
  }

  /**
   * Provides a list of routes to test.
   */
  public function providerTestBlockAdminDisplay() {
    return array(
      array('node.view', array(array(
        'content_translation.local_tasks:content_translation.translation_overview_node',
        'node.view',
        'node.page_edit',
        'node.delete_confirm',
        'node.revision_overview',
      ))),
      array('content_translation.translation_overview_node', array(array(
        'content_translation.local_tasks:content_translation.translation_overview_node',
        'node.view',
        'node.page_edit',
        'node.delete_confirm',
        'node.revision_overview',
      ))),
    );
  }

}<|MERGE_RESOLUTION|>--- conflicted
+++ resolved
@@ -32,32 +32,20 @@
     );
     parent::setUp();
 
-<<<<<<< HEAD
-    // Entity manager stub for derivative building.
-    $entity_manager = $this->getMock('Drupal\Core\Entity\EntityManagerInterface');
-    $entity_manager->expects($this->any())
-      ->method('getDefinitions')
-      ->will($this->returnValue(array(
-        'node' => array(
-          'translatable' => TRUE,
-          'links' => array(
-            'canonical' => '/node/{node}',
-          ),
-        ),
-=======
     $entity_type = $this->getMock('Drupal\Core\Entity\EntityTypeInterface');
     $entity_type->expects($this->any())
       ->method('getLinkTemplate')
       ->will($this->returnValueMap(array(
-        array('canonical', 'node.view'),
-        array('drupal:content-translation-overview', 'content_translation.translation_overview_node'),
+        array('canonical', '/node/{node}'),
+        // @todo: this will obviously fail, what is the translation overview
+        // path for nodes?
+        array('drupal:content-translation-overview', '/i/have/no/idea'),
       )));
     $content_translation_manager = $this->getMock('Drupal\content_translation\ContentTranslationManagerInterface');
     $content_translation_manager->expects($this->any())
       ->method('getSupportedEntityTypes')
       ->will($this->returnValue(array(
         'node' => $entity_type,
->>>>>>> c241c1ba
       )));
     \Drupal::getContainer()->set('entity.manager', $entity_manager);
 
