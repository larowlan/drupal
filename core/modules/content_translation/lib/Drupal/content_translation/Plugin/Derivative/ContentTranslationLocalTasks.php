<?php

/**
 * @file
 * Contains \Drupal\content_translation\Plugin\Derivative\ContentTranslationLocalTasks.
 */

namespace Drupal\content_translation\Plugin\Derivative;

use Drupal\content_translation\ContentTranslationManagerInterface;
use Drupal\Component\Plugin\Derivative\DerivativeBase;
use Drupal\Core\Plugin\Discovery\ContainerDerivativeInterface;
use Drupal\Core\Routing\RouteProviderInterface;
use Symfony\Component\DependencyInjection\ContainerInterface;

/**
 * Provides dynamic local tasks for content translation.
 */
class ContentTranslationLocalTasks extends DerivativeBase implements ContainerDerivativeInterface {

  /**
   * The base plugin ID
   *
   * @var string
   */
  protected $basePluginId;

  /**
   * The content translation manager.
   *
   * @var \Drupal\content_translation\ContentTranslationManagerInterface
   */
  protected $contentTranslationManager;

  /**
   * The route provider.
   *
   * @var \Drupal\Core\Routing\RouteProviderInterface
   */
  protected $routeProvider;

  /**
   * Constructs a new ContentTranslationLocalTasks.
   *
   * @param string $base_plugin_id
   *   The base plugin ID.
   * @param \Drupal\content_translation\ContentTranslationManagerInterface $content_translation_manager
   *   The content translation manager.
   * @param \Drupal\Core\Routing\RouteProviderInterface $route_provider
   *   The route provider.
   */
  public function __construct($base_plugin_id, ContentTranslationManagerInterface $content_translation_manager, RouteProviderInterface $route_provider) {
    $this->basePluginId = $base_plugin_id;
    $this->contentTranslationManager = $content_translation_manager;
    $this->routeProvider = $route_provider;
  }

  /**
   * {@inheritdoc}
   */
  public static function create(ContainerInterface $container, $base_plugin_id) {
    return new static(
      $base_plugin_id,
      $container->get('content_translation.manager'),
      $container->get('router.route_provider')
    );
  }

  /**
   * {@inheritdoc}
   */
  public function getDerivativeDefinitions(array $base_plugin_definition) {
    // Create tabs for all possible entity types.
    foreach ($this->contentTranslationManager->getSupportedEntityTypes() as $entity_type => $entity_info) {
      // Find the route name for the translation overview.
<<<<<<< HEAD
      $translation_route_name = "content_translation.translation_overview_$entity_type";
      $translation_tab = $translation_route_name;
=======
      $translation_route_name = $entity_info->getLinkTemplate('drupal:content-translation-overview');
>>>>>>> c241c1ba

      $this->derivatives[$translation_tab] = $base_plugin_definition + array(
        'entity_type' => $entity_type,
<<<<<<< HEAD
      );
      $this->derivatives[$translation_tab]['title'] = 'Translate';
      $this->derivatives[$translation_tab]['route_name'] = $translation_route_name;
=======
        'title' => 'Translate',
        'route_name' => $translation_route_name,
        'base_route' => $entity_info->getLinkTemplate('canonical'),
      ) + $base_plugin_definition;
>>>>>>> c241c1ba
    }
    return parent::getDerivativeDefinitions($base_plugin_definition);
  }

<<<<<<< HEAD
  /**
   * Alters the local tasks to find the proper tab_root_id for each task.
   */
  public function alterLocalTasks(array &$local_tasks) {
    foreach ($this->contentTranslationManager->getSupportedEntityTypes() as $entity_type => $entity_info) {
      if (!empty($entity_info['links']['canonical'])) {
        $path = $entity_info['links']['canonical'];
        if ($routes = $this->routeProvider->getRoutesByPattern($path)->all()) {
          // Find the route name for the entity page.
          $entity_route_name = key($routes);

          // Find the route name for the translation overview.
          $translation_route_name = "content_translation.translation_overview_$entity_type";
          $translation_tab = $this->basePluginId . ':' . $translation_route_name;

          $local_tasks[$translation_tab]['tab_root_id'] = $this->getTaskFromRoute($entity_route_name, $local_tasks);
        }
      }
    }
  }

  /**
   * Find the local task ID of the parent route given the route name.
   *
   * @param string $route_name
   *   The route name of the parent local task.
   * @param array $local_tasks
   *   An array of all local task definitions.
   *
   * @return bool|string
   *   Returns the local task ID of the parent task, otherwise return FALSE.
   */
  protected function getTaskFromRoute($route_name, &$local_tasks) {
    $parent_local_task = FALSE;
    foreach ($local_tasks as $plugin_id => $local_task) {
      if ($local_task['route_name'] == $route_name) {
        $parent_local_task = $plugin_id;
        break;
      }
    }

    return $parent_local_task;
  }
=======
>>>>>>> c241c1ba
}<|MERGE_RESOLUTION|>--- conflicted
+++ resolved
@@ -73,73 +73,19 @@
     // Create tabs for all possible entity types.
     foreach ($this->contentTranslationManager->getSupportedEntityTypes() as $entity_type => $entity_info) {
       // Find the route name for the translation overview.
-<<<<<<< HEAD
       $translation_route_name = "content_translation.translation_overview_$entity_type";
       $translation_tab = $translation_route_name;
-=======
-      $translation_route_name = $entity_info->getLinkTemplate('drupal:content-translation-overview');
->>>>>>> c241c1ba
 
       $this->derivatives[$translation_tab] = $base_plugin_definition + array(
         'entity_type' => $entity_type,
-<<<<<<< HEAD
-      );
-      $this->derivatives[$translation_tab]['title'] = 'Translate';
-      $this->derivatives[$translation_tab]['route_name'] = $translation_route_name;
-=======
         'title' => 'Translate',
         'route_name' => $translation_route_name,
-        'base_route' => $entity_info->getLinkTemplate('canonical'),
+        // @todo this base route is wrong, how can we get the canical route of
+        // this entity type?
+        'base_route' => $translation_route_name,
       ) + $base_plugin_definition;
->>>>>>> c241c1ba
     }
     return parent::getDerivativeDefinitions($base_plugin_definition);
   }
 
-<<<<<<< HEAD
-  /**
-   * Alters the local tasks to find the proper tab_root_id for each task.
-   */
-  public function alterLocalTasks(array &$local_tasks) {
-    foreach ($this->contentTranslationManager->getSupportedEntityTypes() as $entity_type => $entity_info) {
-      if (!empty($entity_info['links']['canonical'])) {
-        $path = $entity_info['links']['canonical'];
-        if ($routes = $this->routeProvider->getRoutesByPattern($path)->all()) {
-          // Find the route name for the entity page.
-          $entity_route_name = key($routes);
-
-          // Find the route name for the translation overview.
-          $translation_route_name = "content_translation.translation_overview_$entity_type";
-          $translation_tab = $this->basePluginId . ':' . $translation_route_name;
-
-          $local_tasks[$translation_tab]['tab_root_id'] = $this->getTaskFromRoute($entity_route_name, $local_tasks);
-        }
-      }
-    }
-  }
-
-  /**
-   * Find the local task ID of the parent route given the route name.
-   *
-   * @param string $route_name
-   *   The route name of the parent local task.
-   * @param array $local_tasks
-   *   An array of all local task definitions.
-   *
-   * @return bool|string
-   *   Returns the local task ID of the parent task, otherwise return FALSE.
-   */
-  protected function getTaskFromRoute($route_name, &$local_tasks) {
-    $parent_local_task = FALSE;
-    foreach ($local_tasks as $plugin_id => $local_task) {
-      if ($local_task['route_name'] == $route_name) {
-        $parent_local_task = $plugin_id;
-        break;
-      }
-    }
-
-    return $parent_local_task;
-  }
-=======
->>>>>>> c241c1ba
 }