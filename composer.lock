{
    "_readme": [
        "This file locks the dependencies of your project to a known state",
        "Read more about it at http://getcomposer.org/doc/01-basic-usage.md#composer-lock-the-lock-file"
    ],
    "hash": "d89a37ea785ca09523298ff00ade2eca",
    "packages": [
        {
            "name": "behat/mink",
            "version": "v1.5.0",
            "source": {
                "type": "git",
                "url": "https://github.com/Behat/Mink.git",
                "reference": "0769e6d9726c140a54dbf827a438c0f9912749fe"
            },
            "dist": {
                "type": "zip",
                "url": "https://api.github.com/repos/Behat/Mink/zipball/0769e6d9726c140a54dbf827a438c0f9912749fe",
                "reference": "0769e6d9726c140a54dbf827a438c0f9912749fe",
                "shasum": ""
            },
            "require": {
                "php": ">=5.3.1",
                "symfony/css-selector": "~2.0"
            },
            "suggest": {
                "behat/mink-browserkit-driver": "extremely fast headless driver for Symfony\\Kernel-based apps (Sf2, Silex)",
                "behat/mink-goutte-driver": "fast headless driver for any app without JS emulation",
                "behat/mink-selenium2-driver": "slow, but JS-enabled driver for any app (requires Selenium2)",
                "behat/mink-zombie-driver": "fast and JS-enabled headless driver for any app (requires node.js)"
            },
            "type": "library",
            "extra": {
                "branch-alias": {
                    "dev-develop": "1.5.x-dev"
                }
            },
            "autoload": {
                "psr-0": {
                    "Behat\\Mink": "src/"
                }
            },
            "notification-url": "https://packagist.org/downloads/",
            "license": [
                "MIT"
            ],
            "authors": [
                {
                    "name": "Konstantin Kudryashov",
                    "email": "ever.zet@gmail.com",
                    "homepage": "http://everzet.com"
                }
            ],
            "description": "Web acceptance testing framework for PHP 5.3",
            "homepage": "http://mink.behat.org/",
            "keywords": [
                "browser",
                "testing",
                "web"
            ],
            "time": "2013-04-13 23:39:27"
        },
        {
            "name": "behat/mink-browserkit-driver",
            "version": "v1.1.0",
            "source": {
                "type": "git",
                "url": "https://github.com/Behat/MinkBrowserKitDriver.git",
                "reference": "63960c8fcad4529faad1ff33e950217980baa64c"
            },
            "dist": {
                "type": "zip",
                "url": "https://api.github.com/repos/Behat/MinkBrowserKitDriver/zipball/63960c8fcad4529faad1ff33e950217980baa64c",
                "reference": "63960c8fcad4529faad1ff33e950217980baa64c",
                "shasum": ""
            },
            "require": {
                "behat/mink": "~1.5.0",
                "php": ">=5.3.1",
                "symfony/browser-kit": "~2.0",
                "symfony/dom-crawler": "~2.0"
            },
            "require-dev": {
                "silex/silex": "@dev"
            },
            "type": "mink-driver",
            "extra": {
                "branch-alias": {
                    "dev-master": "1.1.x-dev"
                }
            },
            "autoload": {
                "psr-0": {
                    "Behat\\Mink\\Driver": "src/"
                }
            },
            "notification-url": "https://packagist.org/downloads/",
            "license": [
                "MIT"
            ],
            "authors": [
                {
                    "name": "Konstantin Kudryashov",
                    "email": "ever.zet@gmail.com",
                    "homepage": "http://everzet.com"
                }
            ],
            "description": "Symfony2 BrowserKit driver for Mink framework",
            "homepage": "http://mink.behat.org/",
            "keywords": [
                "Mink",
                "Symfony2",
                "browser",
                "testing"
            ],
            "time": "2013-04-13 23:46:30"
        },
        {
            "name": "behat/mink-goutte-driver",
            "version": "dev-master",
            "source": {
                "type": "git",
                "url": "https://github.com/larowlan/MinkGoutteDriver.git",
                "reference": "488f7f02b1e907888f4b156b635693daf51d760c"
            },
            "require": {
                "behat/mink": "~1.5@dev",
                "behat/mink-browserkit-driver": "~1.1@dev",
                "fabpot/goutte": "dev-master",
                "php": ">=5.4"
            },
            "type": "mink-driver",
            "extra": {
                "branch-alias": {
                    "dev-master": "2.0.x-dev"
                }
            },
            "autoload": {
                "psr-0": {
                    "Behat\\Mink\\Driver": "src/"
                }
            },
            "license": [
                "MIT"
            ],
            "authors": [
                {
                    "name": "Konstantin Kudryashov",
                    "email": "ever.zet@gmail.com",
                    "homepage": "http://everzet.com"
                }
            ],
            "description": "Goutte driver for Mink framework",
            "homepage": "http://mink.behat.org/",
            "keywords": [
                "browser",
                "goutte",
                "headless",
                "testing"
            ],
            "time": "2014-06-04 04:35:02"
        },
        {
            "name": "doctrine/annotations",
            "version": "dev-master",
            "source": {
                "type": "git",
                "url": "https://github.com/doctrine/annotations.git",
                "reference": "463d926a8dcc49271cb7db5a08364a70ed6e3cd3"
            },
            "dist": {
                "type": "zip",
                "url": "https://api.github.com/repos/doctrine/annotations/zipball/463d926a8dcc49271cb7db5a08364a70ed6e3cd3",
                "reference": "463d926a8dcc49271cb7db5a08364a70ed6e3cd3",
                "shasum": ""
            },
            "require": {
                "doctrine/lexer": "1.*",
                "php": ">=5.3.2"
            },
            "require-dev": {
                "doctrine/cache": "1.*"
            },
            "type": "library",
            "extra": {
                "branch-alias": {
                    "dev-master": "1.0.x-dev"
                }
            },
            "autoload": {
                "psr-0": {
                    "Doctrine\\Common\\Annotations\\": "lib/"
                }
            },
            "notification-url": "https://packagist.org/downloads/",
            "license": [
                "MIT"
            ],
            "authors": [
                {
                    "name": "Jonathan Wage",
                    "email": "jonwage@gmail.com",
                    "homepage": "http://www.jwage.com/",
                    "role": "Creator"
                },
                {
                    "name": "Guilherme Blanco",
                    "email": "guilhermeblanco@gmail.com",
                    "homepage": "http://www.instaclick.com"
                },
                {
                    "name": "Roman Borschel",
                    "email": "roman@code-factory.org"
                },
                {
                    "name": "Benjamin Eberlei",
                    "email": "kontakt@beberlei.de"
                },
                {
                    "name": "Johannes Schmitt",
                    "email": "schmittjoh@gmail.com",
                    "homepage": "http://jmsyst.com",
                    "role": "Developer of wrapped JMSSerializerBundle"
                }
            ],
            "description": "Docblock Annotations Parser",
            "homepage": "http://www.doctrine-project.org",
            "keywords": [
                "annotations",
                "docblock",
                "parser"
            ],
            "time": "2013-11-19 05:59:59"
        },
        {
            "name": "doctrine/cache",
            "version": "v1.0",
            "source": {
                "type": "git",
                "url": "https://github.com/doctrine/cache.git",
                "reference": "v1.0"
            },
            "dist": {
                "type": "zip",
                "url": "https://github.com/doctrine/cache/archive/v1.0.zip",
                "reference": "v1.0",
                "shasum": ""
            },
            "require": {
                "php": ">=5.3.2"
            },
            "type": "library",
            "autoload": {
                "psr-0": {
                    "Doctrine\\Common\\Cache\\": "lib/"
                }
            },
            "notification-url": "https://packagist.org/downloads/",
            "license": [
                "MIT"
            ],
            "authors": [
                {
                    "name": "Jonathan Wage",
                    "email": "jonwage@gmail.com",
                    "homepage": "http://www.jwage.com/"
                },
                {
                    "name": "Guilherme Blanco",
                    "email": "guilhermeblanco@gmail.com",
                    "homepage": "http://www.instaclick.com"
                },
                {
                    "name": "Roman Borschel",
                    "email": "roman@code-factory.org"
                },
                {
                    "name": "Benjamin Eberlei",
                    "email": "kontakt@beberlei.de"
                },
                {
                    "name": "Johannes M. Schmitt",
                    "email": "schmittjoh@gmail.com",
                    "homepage": "https://github.com/schmittjoh",
                    "role": "Developer of wrapped JMSSerializerBundle"
                }
            ],
            "description": "Caching library offering an object-oriented API for many cache backends",
            "homepage": "http://www.doctrine-project.org",
            "keywords": [
                "cache",
                "caching"
            ],
            "time": "2013-01-10 22:43:46"
        },
        {
            "name": "doctrine/collections",
            "version": "v1.1",
            "source": {
                "type": "git",
                "url": "https://github.com/doctrine/collections.git",
                "reference": "v1.1"
            },
            "dist": {
                "type": "zip",
                "url": "https://api.github.com/repos/doctrine/collections/zipball/v1.1",
                "reference": "v1.1",
                "shasum": ""
            },
            "require": {
                "php": ">=5.3.2"
            },
            "type": "library",
            "extra": {
                "branch-alias": {
                    "dev-master": "1.1.x-dev"
                }
            },
            "autoload": {
                "psr-0": {
                    "Doctrine\\Common\\Collections\\": "lib/"
                }
            },
            "notification-url": "https://packagist.org/downloads/",
            "license": [
                "MIT"
            ],
            "authors": [
                {
                    "name": "Jonathan Wage",
                    "email": "jonwage@gmail.com",
                    "homepage": "http://www.jwage.com/"
                },
                {
                    "name": "Guilherme Blanco",
                    "email": "guilhermeblanco@gmail.com",
                    "homepage": "http://www.instaclick.com"
                },
                {
                    "name": "Roman Borschel",
                    "email": "roman@code-factory.org"
                },
                {
                    "name": "Benjamin Eberlei",
                    "email": "kontakt@beberlei.de"
                },
                {
                    "name": "Johannes M. Schmitt",
                    "email": "schmittjoh@gmail.com",
                    "homepage": "https://github.com/schmittjoh",
                    "role": "Developer of wrapped JMSSerializerBundle"
                }
            ],
            "description": "Collections Abstraction library",
            "homepage": "http://www.doctrine-project.org",
            "keywords": [
                "array",
                "collections",
                "iterator"
            ],
            "time": "2013-03-07 12:15:54"
        },
        {
            "name": "doctrine/common",
            "version": "dev-master",
            "source": {
                "type": "git",
                "url": "https://github.com/doctrine/common.git",
                "reference": "a45d110f71c323e29f41eb0696fa230e3fa1b1b5"
            },
            "dist": {
                "type": "zip",
                "url": "https://api.github.com/repos/doctrine/common/zipball/a45d110f71c323e29f41eb0696fa230e3fa1b1b5",
                "reference": "a45d110f71c323e29f41eb0696fa230e3fa1b1b5",
                "shasum": ""
            },
            "require": {
                "doctrine/annotations": "1.*",
                "doctrine/cache": "1.*",
                "doctrine/collections": "1.*",
                "doctrine/inflector": "1.*",
                "doctrine/lexer": "1.*",
                "php": ">=5.3.2"
            },
            "require-dev": {
                "phpunit/phpunit": "~3.7"
            },
            "type": "library",
            "extra": {
                "branch-alias": {
                    "dev-master": "2.5.x-dev"
                }
            },
            "autoload": {
                "psr-0": {
                    "Doctrine\\Common\\": "lib/"
                }
            },
            "notification-url": "https://packagist.org/downloads/",
            "license": [
                "MIT"
            ],
            "authors": [
                {
                    "name": "Jonathan Wage",
                    "email": "jonwage@gmail.com",
                    "homepage": "http://www.jwage.com/",
                    "role": "Creator"
                },
                {
                    "name": "Guilherme Blanco",
                    "email": "guilhermeblanco@gmail.com",
                    "homepage": "http://www.instaclick.com"
                },
                {
                    "name": "Roman Borschel",
                    "email": "roman@code-factory.org"
                },
                {
                    "name": "Benjamin Eberlei",
                    "email": "kontakt@beberlei.de"
                },
                {
                    "name": "Johannes Schmitt",
                    "email": "schmittjoh@gmail.com",
                    "homepage": "http://jmsyst.com",
                    "role": "Developer of wrapped JMSSerializerBundle"
                }
            ],
            "description": "Common Library for Doctrine projects",
            "homepage": "http://www.doctrine-project.org",
            "keywords": [
                "annotations",
                "collections",
                "eventmanager",
                "persistence",
                "spl"
            ],
            "time": "2014-01-12 22:00:08"
        },
        {
            "name": "doctrine/inflector",
            "version": "v1.0",
            "source": {
                "type": "git",
                "url": "https://github.com/doctrine/inflector.git",
                "reference": "v1.0"
            },
            "dist": {
                "type": "zip",
                "url": "https://github.com/doctrine/inflector/archive/v1.0.zip",
                "reference": "v1.0",
                "shasum": ""
            },
            "require": {
                "php": ">=5.3.2"
            },
            "type": "library",
            "autoload": {
                "psr-0": {
                    "Doctrine\\Common\\Inflector\\": "lib/"
                }
            },
            "notification-url": "https://packagist.org/downloads/",
            "license": [
                "MIT"
            ],
            "authors": [
                {
                    "name": "Jonathan Wage",
                    "email": "jonwage@gmail.com",
                    "homepage": "http://www.jwage.com/"
                },
                {
                    "name": "Guilherme Blanco",
                    "email": "guilhermeblanco@gmail.com",
                    "homepage": "http://www.instaclick.com"
                },
                {
                    "name": "Roman Borschel",
                    "email": "roman@code-factory.org"
                },
                {
                    "name": "Benjamin Eberlei",
                    "email": "kontakt@beberlei.de"
                },
                {
                    "name": "Johannes M. Schmitt",
                    "email": "schmittjoh@gmail.com",
                    "homepage": "https://github.com/schmittjoh",
                    "role": "Developer of wrapped JMSSerializerBundle"
                }
            ],
            "description": "Common String Manipulations with regard to casing and singular/plural rules.",
            "homepage": "http://www.doctrine-project.org",
            "keywords": [
                "inflection",
                "pluarlize",
                "singuarlize",
                "string"
            ],
            "time": "2013-01-10 21:49:15"
        },
        {
            "name": "doctrine/lexer",
            "version": "v1.0",
            "source": {
                "type": "git",
                "url": "https://github.com/doctrine/lexer.git",
                "reference": "v1.0"
            },
            "dist": {
                "type": "zip",
                "url": "https://github.com/doctrine/lexer/archive/v1.0.zip",
                "reference": "v1.0",
                "shasum": ""
            },
            "require": {
                "php": ">=5.3.2"
            },
            "type": "library",
            "autoload": {
                "psr-0": {
                    "Doctrine\\Common\\Lexer\\": "lib/"
                }
            },
            "notification-url": "https://packagist.org/downloads/",
            "license": [
                "MIT"
            ],
            "authors": [
                {
                    "name": "Guilherme Blanco",
                    "email": "guilhermeblanco@gmail.com",
                    "homepage": "http://www.instaclick.com"
                },
                {
                    "name": "Roman Borschel",
                    "email": "roman@code-factory.org"
                },
                {
                    "name": "Johannes M. Schmitt",
                    "email": "schmittjoh@gmail.com",
                    "homepage": "https://github.com/schmittjoh",
                    "role": "Developer of wrapped JMSSerializerBundle"
                }
            ],
            "description": "Base library for a lexer that can be used in Top-Down, Recursive Descent Parsers.",
            "homepage": "http://www.doctrine-project.org",
            "keywords": [
                "lexer",
                "parser"
            ],
            "time": "2013-01-12 18:59:04"
        },
        {
            "name": "easyrdf/easyrdf",
            "version": "0.8.0",
            "source": {
                "type": "git",
                "url": "https://github.com/njh/easyrdf.git",
                "reference": "3e43ab7274004e9f4192e06b9fc147781e1f85c2"
            },
            "dist": {
                "type": "zip",
                "url": "https://api.github.com/repos/njh/easyrdf/zipball/3e43ab7274004e9f4192e06b9fc147781e1f85c2",
                "reference": "3e43ab7274004e9f4192e06b9fc147781e1f85c2",
                "shasum": ""
            },
            "require": {
                "php": ">=5.2.8"
            },
            "replace": {
                "njh/easyrdf": "self.version"
            },
            "require-dev": {
                "phpunit/phpunit": ">=3.5.15",
                "sami/sami": "dev-master",
                "squizlabs/php_codesniffer": ">=1.4.3"
            },
            "suggest": {
                "ml/json-ld": "dev-master"
            },
            "type": "library",
            "autoload": {
                "psr-0": {
                    "EasyRdf_": "lib/"
                }
            },
            "notification-url": "https://packagist.org/downloads/",
            "license": [
                "BSD-3-Clause"
            ],
            "authors": [
                {
                    "name": "Nicholas Humfrey",
                    "email": "njh@aelius.com",
                    "homepage": "http://www.aelius.com/njh/",
                    "role": "Developer"
                }
            ],
            "description": "EasyRdf is a PHP library designed to make it easy to consume and produce RDF.",
            "homepage": "http://www.easyrdf.org/",
            "keywords": [
                "Linked Data",
                "RDF",
                "Semantic Web",
                "Turtle",
                "rdfa",
                "sparql"
            ],
            "time": "2013-12-30 22:31:37"
        },
        {
<<<<<<< HEAD
            "name": "fabpot/goutte",
            "version": "dev-master",
            "source": {
                "type": "git",
                "url": "https://github.com/fabpot/Goutte.git",
                "reference": "104ef44a9fc8a8dfe66fef5f8e8deb4567f3dc7c"
            },
            "dist": {
                "type": "zip",
                "url": "https://api.github.com/repos/fabpot/Goutte/zipball/104ef44a9fc8a8dfe66fef5f8e8deb4567f3dc7c",
                "reference": "104ef44a9fc8a8dfe66fef5f8e8deb4567f3dc7c",
=======
            "name": "guzzlehttp/guzzle",
            "version": "4.1.3",
            "source": {
                "type": "git",
                "url": "https://github.com/guzzle/guzzle.git",
                "reference": "012b2aecbda4e38f119c19580898685851015fa7"
            },
            "dist": {
                "type": "zip",
                "url": "https://api.github.com/repos/guzzle/guzzle/zipball/012b2aecbda4e38f119c19580898685851015fa7",
                "reference": "012b2aecbda4e38f119c19580898685851015fa7",
>>>>>>> 7d0c5795
                "shasum": ""
            },
            "require": {
                "guzzlehttp/guzzle": "4.*",
                "php": ">=5.4.0",
                "symfony/browser-kit": "~2.1",
                "symfony/css-selector": "~2.1",
                "symfony/dom-crawler": "~2.1"
            },
            "type": "application",
            "extra": {
                "branch-alias": {
                    "dev-master": "2.0-dev"
                }
            },
            "autoload": {
                "psr-0": {
                    "Goutte": "."
                }
            },
            "notification-url": "https://packagist.org/downloads/",
            "license": [
                "MIT"
            ],
            "authors": [
                {
                    "name": "Fabien Potencier",
                    "email": "fabien@symfony.com",
                    "homepage": "http://fabien.potencier.org",
                    "role": "Lead Developer"
                }
            ],
            "description": "A simple PHP Web Scraper",
            "homepage": "https://github.com/fabpot/Goutte",
            "keywords": [
                "scraper"
            ],
            "time": "2014-05-13 05:05:35"
        },
        {
            "name": "guzzlehttp/guzzle",
            "version": "dev-master",
            "source": {
                "type": "git",
                "url": "https://github.com/larowlan/guzzle.git",
                "reference": "56458c2819e2fe67d175bc11e9b9e472b1b6035f"
            },
            "require": {
                "ext-json": "*",
                "guzzlehttp/streams": "~1.3",
                "php": ">=5.4.0"
            },
            "require-dev": {
                "ext-curl": "*",
                "phpunit/phpunit": "~4.0",
                "psr/log": "~1.0"
            },
            "suggest": {
                "ext-curl": "Guzzle will use specific adapters if cURL is present"
            },
            "type": "library",
            "extra": {
                "branch-alias": {
                    "dev-master": "4.1.x-dev"
                }
            },
            "autoload": {
                "psr-4": {
                    "GuzzleHttp\\": "src/"
                },
                "files": [
                    "src/functions.php"
                ]
            },
            "license": [
                "MIT"
            ],
            "authors": [
                {
                    "name": "Michael Dowling",
                    "email": "mtdowling@gmail.com",
                    "homepage": "https://github.com/mtdowling"
                }
            ],
            "description": "Guzzle is a PHP HTTP client library and framework for building RESTful web service clients",
            "homepage": "http://guzzlephp.org/",
            "keywords": [
                "HTTP client",
                "client",
                "curl",
                "framework",
                "http",
                "rest",
                "web service"
            ],
<<<<<<< HEAD
            "time": "2014-06-04 04:09:52"
=======
            "time": "2014-07-16 03:01:02"
>>>>>>> 7d0c5795
        },
        {
            "name": "guzzlehttp/streams",
            "version": "1.3.0",
            "source": {
                "type": "git",
                "url": "https://github.com/guzzle/streams.git",
                "reference": "d6aaa91cfdbae86355dd2a168a3ca536755898a2"
            },
            "dist": {
                "type": "zip",
                "url": "https://api.github.com/repos/guzzle/streams/zipball/d6aaa91cfdbae86355dd2a168a3ca536755898a2",
                "reference": "d6aaa91cfdbae86355dd2a168a3ca536755898a2",
                "shasum": ""
            },
            "require": {
                "php": ">=5.4.0"
            },
            "require-dev": {
                "phpunit/phpunit": "~4.0"
            },
            "type": "library",
            "extra": {
                "branch-alias": {
                    "dev-master": "1.2.x-dev"
                }
            },
            "autoload": {
                "psr-4": {
                    "GuzzleHttp\\Stream\\": "src/"
                },
                "files": [
                    "src/functions.php"
                ]
            },
            "notification-url": "https://packagist.org/downloads/",
            "license": [
                "MIT"
            ],
            "authors": [
                {
                    "name": "Michael Dowling",
                    "email": "mtdowling@gmail.com",
                    "homepage": "https://github.com/mtdowling"
                }
            ],
            "description": "Provides a simple abstraction over streams of data (Guzzle 4+)",
            "homepage": "http://guzzlephp.org/",
            "keywords": [
                "Guzzle",
                "stream"
            ],
            "time": "2014-07-15 22:02:02"
        },
        {
            "name": "kriswallsmith/assetic",
            "version": "v1.1.1",
            "source": {
                "type": "git",
                "url": "https://github.com/kriswallsmith/assetic.git",
                "reference": "v1.1.1"
            },
            "dist": {
                "type": "zip",
                "url": "https://api.github.com/repos/kriswallsmith/assetic/zipball/v1.1.1",
                "reference": "v1.1.1",
                "shasum": ""
            },
            "require": {
                "php": ">=5.3.1",
                "symfony/process": ">=2.1,<3.0"
            },
            "require-dev": {
                "cssmin/cssmin": "*",
                "joliclic/javascript-packer": "*",
                "kamicane/packager": "*",
                "leafo/lessphp": "*",
                "leafo/scssphp": "*",
                "leafo/scssphp-compass": "*",
                "mrclay/minify": "*",
                "phpunit/phpunit": ">=3.7,<4.0",
                "ptachoire/cssembed": "*",
                "twig/twig": ">=1.6,<2.0"
            },
            "suggest": {
                "leafo/lessphp": "Assetic provides the integration with the lessphp LESS compiler",
                "leafo/scssphp": "Assetic provides the integration with the scssphp SCSS compiler",
                "leafo/scssphp-compass": "Assetic provides the integration with the SCSS compass plugin",
                "ptachoire/cssembed": "Assetic provides the integration with phpcssembed to embed data uris",
                "twig/twig": "Assetic provides the integration with the Twig templating engine"
            },
            "type": "library",
            "extra": {
                "branch-alias": {
                    "dev-master": "1.1-dev"
                }
            },
            "autoload": {
                "psr-0": {
                    "Assetic": "src/"
                },
                "files": [
                    "src/functions.php"
                ]
            },
            "notification-url": "https://packagist.org/downloads/",
            "license": [
                "MIT"
            ],
            "authors": [
                {
                    "name": "Kris Wallsmith",
                    "email": "kris.wallsmith@gmail.com",
                    "homepage": "http://kriswallsmith.net/"
                }
            ],
            "description": "Asset Management for PHP",
            "homepage": "https://github.com/kriswallsmith/assetic",
            "keywords": [
                "assets",
                "compression",
                "minification"
            ],
            "time": "2013-06-01 22:13:43"
        },
        {
            "name": "phpunit/php-code-coverage",
            "version": "2.0.8",
            "source": {
                "type": "git",
                "url": "https://github.com/sebastianbergmann/php-code-coverage.git",
                "reference": "58401826c8cfc8fd689b60026e91c337df374bca"
            },
            "dist": {
                "type": "zip",
                "url": "https://api.github.com/repos/sebastianbergmann/php-code-coverage/zipball/58401826c8cfc8fd689b60026e91c337df374bca",
                "reference": "58401826c8cfc8fd689b60026e91c337df374bca",
                "shasum": ""
            },
            "require": {
                "php": ">=5.3.3",
                "phpunit/php-file-iterator": "~1.3.1",
                "phpunit/php-text-template": "~1.2.0",
                "phpunit/php-token-stream": "~1.2.2",
                "sebastian/environment": "~1.0.0",
                "sebastian/version": "~1.0.3"
            },
            "require-dev": {
                "ext-xdebug": ">=2.1.4",
                "phpunit/phpunit": "~4.0.14"
            },
            "suggest": {
                "ext-dom": "*",
                "ext-xdebug": ">=2.2.1",
                "ext-xmlwriter": "*"
            },
            "type": "library",
            "extra": {
                "branch-alias": {
                    "dev-master": "2.0.x-dev"
                }
            },
            "autoload": {
                "classmap": [
                    "src/"
                ]
            },
            "notification-url": "https://packagist.org/downloads/",
            "include-path": [
                ""
            ],
            "license": [
                "BSD-3-Clause"
            ],
            "authors": [
                {
                    "name": "Sebastian Bergmann",
                    "email": "sb@sebastian-bergmann.de",
                    "role": "lead"
                }
            ],
            "description": "Library that provides collection, processing, and rendering functionality for PHP code coverage information.",
            "homepage": "https://github.com/sebastianbergmann/php-code-coverage",
            "keywords": [
                "coverage",
                "testing",
                "xunit"
            ],
            "time": "2014-05-26 14:55:24"
        },
        {
            "name": "phpunit/php-file-iterator",
            "version": "1.3.4",
            "source": {
                "type": "git",
                "url": "https://github.com/sebastianbergmann/php-file-iterator.git",
                "reference": "acd690379117b042d1c8af1fafd61bde001bf6bb"
            },
            "dist": {
                "type": "zip",
                "url": "https://api.github.com/repos/sebastianbergmann/php-file-iterator/zipball/acd690379117b042d1c8af1fafd61bde001bf6bb",
                "reference": "acd690379117b042d1c8af1fafd61bde001bf6bb",
                "shasum": ""
            },
            "require": {
                "php": ">=5.3.3"
            },
            "type": "library",
            "autoload": {
                "classmap": [
                    "File/"
                ]
            },
            "notification-url": "https://packagist.org/downloads/",
            "include-path": [
                ""
            ],
            "license": [
                "BSD-3-Clause"
            ],
            "authors": [
                {
                    "name": "Sebastian Bergmann",
                    "email": "sb@sebastian-bergmann.de",
                    "role": "lead"
                }
            ],
            "description": "FilterIterator implementation that filters files based on a list of suffixes.",
            "homepage": "https://github.com/sebastianbergmann/php-file-iterator/",
            "keywords": [
                "filesystem",
                "iterator"
            ],
            "time": "2013-10-10 15:34:57"
        },
        {
            "name": "phpunit/php-text-template",
            "version": "1.2.0",
            "source": {
                "type": "git",
                "url": "https://github.com/sebastianbergmann/php-text-template.git",
                "reference": "206dfefc0ffe9cebf65c413e3d0e809c82fbf00a"
            },
            "dist": {
                "type": "zip",
                "url": "https://api.github.com/repos/sebastianbergmann/php-text-template/zipball/206dfefc0ffe9cebf65c413e3d0e809c82fbf00a",
                "reference": "206dfefc0ffe9cebf65c413e3d0e809c82fbf00a",
                "shasum": ""
            },
            "require": {
                "php": ">=5.3.3"
            },
            "type": "library",
            "autoload": {
                "classmap": [
                    "Text/"
                ]
            },
            "notification-url": "https://packagist.org/downloads/",
            "include-path": [
                ""
            ],
            "license": [
                "BSD-3-Clause"
            ],
            "authors": [
                {
                    "name": "Sebastian Bergmann",
                    "email": "sb@sebastian-bergmann.de",
                    "role": "lead"
                }
            ],
            "description": "Simple template engine.",
            "homepage": "https://github.com/sebastianbergmann/php-text-template/",
            "keywords": [
                "template"
            ],
            "time": "2014-01-30 17:20:04"
        },
        {
            "name": "phpunit/php-timer",
            "version": "1.0.5",
            "source": {
                "type": "git",
                "url": "https://github.com/sebastianbergmann/php-timer.git",
                "reference": "19689d4354b295ee3d8c54b4f42c3efb69cbc17c"
            },
            "dist": {
                "type": "zip",
                "url": "https://api.github.com/repos/sebastianbergmann/php-timer/zipball/19689d4354b295ee3d8c54b4f42c3efb69cbc17c",
                "reference": "19689d4354b295ee3d8c54b4f42c3efb69cbc17c",
                "shasum": ""
            },
            "require": {
                "php": ">=5.3.3"
            },
            "type": "library",
            "autoload": {
                "classmap": [
                    "PHP/"
                ]
            },
            "notification-url": "https://packagist.org/downloads/",
            "include-path": [
                ""
            ],
            "license": [
                "BSD-3-Clause"
            ],
            "authors": [
                {
                    "name": "Sebastian Bergmann",
                    "email": "sb@sebastian-bergmann.de",
                    "role": "lead"
                }
            ],
            "description": "Utility class for timing",
            "homepage": "https://github.com/sebastianbergmann/php-timer/",
            "keywords": [
                "timer"
            ],
            "time": "2013-08-02 07:42:54"
        },
        {
            "name": "phpunit/php-token-stream",
            "version": "1.2.2",
            "source": {
                "type": "git",
                "url": "https://github.com/sebastianbergmann/php-token-stream.git",
                "reference": "ad4e1e23ae01b483c16f600ff1bebec184588e32"
            },
            "dist": {
                "type": "zip",
                "url": "https://api.github.com/repos/sebastianbergmann/php-token-stream/zipball/ad4e1e23ae01b483c16f600ff1bebec184588e32",
                "reference": "ad4e1e23ae01b483c16f600ff1bebec184588e32",
                "shasum": ""
            },
            "require": {
                "ext-tokenizer": "*",
                "php": ">=5.3.3"
            },
            "type": "library",
            "extra": {
                "branch-alias": {
                    "dev-master": "1.2-dev"
                }
            },
            "autoload": {
                "classmap": [
                    "PHP/"
                ]
            },
            "notification-url": "https://packagist.org/downloads/",
            "include-path": [
                ""
            ],
            "license": [
                "BSD-3-Clause"
            ],
            "authors": [
                {
                    "name": "Sebastian Bergmann",
                    "email": "sb@sebastian-bergmann.de",
                    "role": "lead"
                }
            ],
            "description": "Wrapper around PHP's tokenizer extension.",
            "homepage": "https://github.com/sebastianbergmann/php-token-stream/",
            "keywords": [
                "tokenizer"
            ],
            "time": "2014-03-03 05:10:30"
        },
        {
            "name": "phpunit/phpunit",
            "version": "4.1.3",
            "source": {
                "type": "git",
                "url": "https://github.com/sebastianbergmann/phpunit.git",
                "reference": "939cb801b3b2aa253aedd0b279f40bb8f35cec91"
            },
            "dist": {
                "type": "zip",
                "url": "https://api.github.com/repos/sebastianbergmann/phpunit/zipball/939cb801b3b2aa253aedd0b279f40bb8f35cec91",
                "reference": "939cb801b3b2aa253aedd0b279f40bb8f35cec91",
                "shasum": ""
            },
            "require": {
                "ext-dom": "*",
                "ext-json": "*",
                "ext-pcre": "*",
                "ext-reflection": "*",
                "ext-spl": "*",
                "php": ">=5.3.3",
                "phpunit/php-code-coverage": "~2.0",
                "phpunit/php-file-iterator": "~1.3.1",
                "phpunit/php-text-template": "~1.2",
                "phpunit/php-timer": "~1.0.2",
                "phpunit/phpunit-mock-objects": "~2.1",
                "sebastian/comparator": "~1.0",
                "sebastian/diff": "~1.1",
                "sebastian/environment": "~1.0",
                "sebastian/exporter": "~1.0",
                "sebastian/version": "~1.0",
                "symfony/yaml": "~2.0"
            },
            "suggest": {
                "phpunit/php-invoker": "~1.1"
            },
            "bin": [
                "phpunit"
            ],
            "type": "library",
            "extra": {
                "branch-alias": {
                    "dev-master": "4.1.x-dev"
                }
            },
            "autoload": {
                "classmap": [
                    "src/"
                ]
            },
            "notification-url": "https://packagist.org/downloads/",
            "include-path": [
                "",
                "../../symfony/yaml/"
            ],
            "license": [
                "BSD-3-Clause"
            ],
            "authors": [
                {
                    "name": "Sebastian Bergmann",
                    "email": "sebastian@phpunit.de",
                    "role": "lead"
                }
            ],
            "description": "The PHP Unit Testing framework.",
            "homepage": "http://www.phpunit.de/",
            "keywords": [
                "phpunit",
                "testing",
                "xunit"
            ],
            "time": "2014-06-11 14:15:47"
        },
        {
            "name": "phpunit/phpunit-mock-objects",
            "version": "dev-master",
            "source": {
                "type": "git",
                "url": "https://github.com/sebastianbergmann/phpunit-mock-objects.git",
                "reference": "e60bb929c50ae4237aaf680a4f6773f4ee17f0a2"
            },
            "dist": {
                "type": "zip",
                "url": "https://api.github.com/repos/sebastianbergmann/phpunit-mock-objects/zipball/32f97c9198be565b6051983c70dc8d8e758725f4",
                "reference": "e60bb929c50ae4237aaf680a4f6773f4ee17f0a2",
                "shasum": ""
            },
            "require": {
                "php": ">=5.3.3",
                "phpunit/php-text-template": "~1.2"
            },
            "require-dev": {
                "phpunit/phpunit": "4.3.*@dev"
            },
            "suggest": {
                "ext-soap": "*"
            },
            "type": "library",
            "extra": {
                "branch-alias": {
                    "dev-master": "2.3.x-dev"
                }
            },
            "autoload": {
                "classmap": [
                    "src/"
                ]
            },
            "notification-url": "https://packagist.org/downloads/",
            "include-path": [
                ""
            ],
            "license": [
                "BSD-3-Clause"
            ],
            "authors": [
                {
                    "name": "Sebastian Bergmann",
                    "email": "sb@sebastian-bergmann.de",
                    "role": "lead"
                }
            ],
            "description": "Mock Object library for PHPUnit",
            "homepage": "https://github.com/sebastianbergmann/phpunit-mock-objects/",
            "keywords": [
                "mock",
                "xunit"
            ],
            "time": "2014-06-12 07:22:27"
        },
        {
            "name": "psr/log",
            "version": "1.0.0",
            "source": {
                "type": "git",
                "url": "https://github.com/php-fig/log",
                "reference": "1.0.0"
            },
            "dist": {
                "type": "zip",
                "url": "https://github.com/php-fig/log/archive/1.0.0.zip",
                "reference": "1.0.0",
                "shasum": ""
            },
            "type": "library",
            "autoload": {
                "psr-0": {
                    "Psr\\Log\\": ""
                }
            },
            "notification-url": "https://packagist.org/downloads/",
            "license": [
                "MIT"
            ],
            "authors": [
                {
                    "name": "PHP-FIG",
                    "homepage": "http://www.php-fig.org/"
                }
            ],
            "description": "Common interface for logging libraries",
            "keywords": [
                "log",
                "psr",
                "psr-3"
            ],
            "time": "2012-12-21 11:40:51"
        },
        {
            "name": "sdboyer/gliph",
            "version": "0.1.4",
            "source": {
                "type": "git",
                "url": "https://github.com/sdboyer/gliph.git",
                "reference": "aad932ef7d808105341cc9a36538e9fe2cb5ee82"
            },
            "dist": {
                "type": "zip",
                "url": "https://api.github.com/repos/sdboyer/gliph/zipball/aad932ef7d808105341cc9a36538e9fe2cb5ee82",
                "reference": "aad932ef7d808105341cc9a36538e9fe2cb5ee82",
                "shasum": ""
            },
            "require": {
                "php": ">=5.3"
            },
            "type": "library",
            "autoload": {
                "psr-0": {
                    "Gliph": "src/"
                }
            },
            "notification-url": "https://packagist.org/downloads/",
            "license": [
                "MIT"
            ],
            "authors": [
                {
                    "name": "Sam Boyer",
                    "email": "tech@samboyer.org"
                }
            ],
            "description": "A graph library for PHP.",
            "homepage": "http://github.com/sdboyer/gliph",
            "keywords": [
                "gliph",
                "graph",
                "library",
                "php",
                "spl"
            ],
            "time": "2013-09-27 01:15:21"
        },
        {
            "name": "sebastian/comparator",
            "version": "1.0.0",
            "source": {
                "type": "git",
                "url": "https://github.com/sebastianbergmann/comparator.git",
                "reference": "f7069ee51fa9fb6c038e16a9d0e3439f5449dcf2"
            },
            "dist": {
                "type": "zip",
                "url": "https://api.github.com/repos/sebastianbergmann/comparator/zipball/f7069ee51fa9fb6c038e16a9d0e3439f5449dcf2",
                "reference": "f7069ee51fa9fb6c038e16a9d0e3439f5449dcf2",
                "shasum": ""
            },
            "require": {
                "php": ">=5.3.3",
                "sebastian/diff": "~1.1",
                "sebastian/exporter": "~1.0"
            },
            "require-dev": {
                "phpunit/phpunit": "~4.1"
            },
            "type": "library",
            "extra": {
                "branch-alias": {
                    "dev-master": "1.0.x-dev"
                }
            },
            "autoload": {
                "classmap": [
                    "src/"
                ]
            },
            "notification-url": "https://packagist.org/downloads/",
            "license": [
                "BSD-3-Clause"
            ],
            "authors": [
                {
                    "name": "Sebastian Bergmann",
                    "email": "sebastian@phpunit.de",
                    "role": "lead"
                },
                {
                    "name": "Jeff Welch",
                    "email": "whatthejeff@gmail.com"
                },
                {
                    "name": "Volker Dusch",
                    "email": "github@wallbash.com"
                },
                {
                    "name": "Bernhard Schussek",
                    "email": "bschussek@2bepublished.at"
                }
            ],
            "description": "Provides the functionality to compare PHP values for equality",
            "homepage": "http://www.github.com/sebastianbergmann/comparator",
            "keywords": [
                "comparator",
                "compare",
                "equality"
            ],
            "time": "2014-05-02 07:05:58"
        },
        {
            "name": "sebastian/diff",
            "version": "1.1.0",
            "source": {
                "type": "git",
                "url": "https://github.com/sebastianbergmann/diff.git",
                "reference": "1e091702a5a38e6b4c1ba9ca816e3dd343df2e2d"
            },
            "dist": {
                "type": "zip",
                "url": "https://api.github.com/repos/sebastianbergmann/diff/zipball/1e091702a5a38e6b4c1ba9ca816e3dd343df2e2d",
                "reference": "1e091702a5a38e6b4c1ba9ca816e3dd343df2e2d",
                "shasum": ""
            },
            "require": {
                "php": ">=5.3.3"
            },
            "type": "library",
            "extra": {
                "branch-alias": {
                    "dev-master": "1.1-dev"
                }
            },
            "autoload": {
                "classmap": [
                    "src/"
                ]
            },
            "notification-url": "https://packagist.org/downloads/",
            "license": [
                "BSD-3-Clause"
            ],
            "authors": [
                {
                    "name": "Sebastian Bergmann",
                    "email": "sebastian@phpunit.de",
                    "role": "lead"
                },
                {
                    "name": "Kore Nordmann",
                    "email": "mail@kore-nordmann.de"
                }
            ],
            "description": "Diff implementation",
            "homepage": "http://www.github.com/sebastianbergmann/diff",
            "keywords": [
                "diff"
            ],
            "time": "2013-08-03 16:46:33"
        },
        {
            "name": "sebastian/environment",
            "version": "1.0.0",
            "source": {
                "type": "git",
                "url": "https://github.com/sebastianbergmann/environment.git",
                "reference": "79517609ec01139cd7e9fded0dd7ce08c952ef6a"
            },
            "dist": {
                "type": "zip",
                "url": "https://api.github.com/repos/sebastianbergmann/environment/zipball/79517609ec01139cd7e9fded0dd7ce08c952ef6a",
                "reference": "79517609ec01139cd7e9fded0dd7ce08c952ef6a",
                "shasum": ""
            },
            "require": {
                "php": ">=5.3.3"
            },
            "require-dev": {
                "phpunit/phpunit": "4.0.*@dev"
            },
            "type": "library",
            "extra": {
                "branch-alias": {
                    "dev-master": "1.0.x-dev"
                }
            },
            "autoload": {
                "classmap": [
                    "src/"
                ]
            },
            "notification-url": "https://packagist.org/downloads/",
            "license": [
                "BSD-3-Clause"
            ],
            "authors": [
                {
                    "name": "Sebastian Bergmann",
                    "email": "sebastian@phpunit.de",
                    "role": "lead"
                }
            ],
            "description": "Provides functionality to handle HHVM/PHP environments",
            "homepage": "http://www.github.com/sebastianbergmann/environment",
            "keywords": [
                "Xdebug",
                "environment",
                "hhvm"
            ],
            "time": "2014-02-18 16:17:19"
        },
        {
            "name": "sebastian/exporter",
            "version": "1.0.1",
            "source": {
                "type": "git",
                "url": "https://github.com/sebastianbergmann/exporter.git",
                "reference": "1f9a98e6f5dfe0524cb8c6166f7c82f3e9ae1529"
            },
            "dist": {
                "type": "zip",
                "url": "https://api.github.com/repos/sebastianbergmann/exporter/zipball/1f9a98e6f5dfe0524cb8c6166f7c82f3e9ae1529",
                "reference": "1f9a98e6f5dfe0524cb8c6166f7c82f3e9ae1529",
                "shasum": ""
            },
            "require": {
                "php": ">=5.3.3"
            },
            "require-dev": {
                "phpunit/phpunit": "4.0.*@dev"
            },
            "type": "library",
            "extra": {
                "branch-alias": {
                    "dev-master": "1.0.x-dev"
                }
            },
            "autoload": {
                "classmap": [
                    "src/"
                ]
            },
            "notification-url": "https://packagist.org/downloads/",
            "license": [
                "BSD-3-Clause"
            ],
            "authors": [
                {
                    "name": "Sebastian Bergmann",
                    "email": "sebastian@phpunit.de",
                    "role": "lead"
                },
                {
                    "name": "Jeff Welch",
                    "email": "whatthejeff@gmail.com"
                },
                {
                    "name": "Volker Dusch",
                    "email": "github@wallbash.com"
                },
                {
                    "name": "Adam Harvey",
                    "email": "aharvey@php.net",
                    "role": "Lead"
                },
                {
                    "name": "Bernhard Schussek",
                    "email": "bschussek@2bepublished.at"
                }
            ],
            "description": "Provides the functionality to export PHP variables for visualization",
            "homepage": "http://www.github.com/sebastianbergmann/exporter",
            "keywords": [
                "export",
                "exporter"
            ],
            "time": "2014-02-16 08:26:31"
        },
        {
            "name": "sebastian/version",
            "version": "1.0.3",
            "source": {
                "type": "git",
                "url": "https://github.com/sebastianbergmann/version.git",
                "reference": "b6e1f0cf6b9e1ec409a0d3e2f2a5fb0998e36b43"
            },
            "dist": {
                "type": "zip",
                "url": "https://api.github.com/repos/sebastianbergmann/version/zipball/b6e1f0cf6b9e1ec409a0d3e2f2a5fb0998e36b43",
                "reference": "b6e1f0cf6b9e1ec409a0d3e2f2a5fb0998e36b43",
                "shasum": ""
            },
            "type": "library",
            "autoload": {
                "classmap": [
                    "src/"
                ]
            },
            "notification-url": "https://packagist.org/downloads/",
            "license": [
                "BSD-3-Clause"
            ],
            "authors": [
                {
                    "name": "Sebastian Bergmann",
                    "email": "sebastian@phpunit.de",
                    "role": "lead"
                }
            ],
            "description": "Library that helps with managing the version number of Git-hosted PHP projects",
            "homepage": "https://github.com/sebastianbergmann/version",
            "time": "2014-03-07 15:35:33"
        },
        {
            "name": "symfony-cmf/routing",
            "version": "1.1.0",
            "target-dir": "Symfony/Cmf/Component/Routing",
            "source": {
                "type": "git",
                "url": "https://github.com/symfony-cmf/Routing.git",
                "reference": "9f8607950cbf888ec678713a35f3d0088857c85f"
            },
            "dist": {
                "type": "zip",
                "url": "https://api.github.com/repos/symfony-cmf/Routing/zipball/9f8607950cbf888ec678713a35f3d0088857c85f",
                "reference": "9f8607950cbf888ec678713a35f3d0088857c85f",
                "shasum": ""
            },
            "require": {
                "php": ">=5.3.3",
                "psr/log": "~1.0",
                "symfony/http-kernel": "~2.2",
                "symfony/routing": "~2.2"
            },
            "require-dev": {
                "symfony/config": "~2.2",
                "symfony/dependency-injection": "~2.0",
                "symfony/event-dispatcher": "~2.1"
            },
            "suggest": {
                "symfony/event-dispatcher": "DynamicRouter can optionally trigger an event at the start of matching. Minimal version ~2.1"
            },
            "type": "library",
            "extra": {
                "branch-alias": {
                    "dev-master": "1.1-dev"
                }
            },
            "autoload": {
                "psr-0": {
                    "Symfony\\Cmf\\Component\\Routing": ""
                }
            },
            "notification-url": "https://packagist.org/downloads/",
            "license": [
                "MIT"
            ],
            "authors": [
                {
                    "name": "Symfony CMF Community",
                    "homepage": "https://github.com/symfony-cmf/Routing/contributors"
                }
            ],
            "description": "Extends the Symfony2 routing component for dynamic routes and chaining several routers",
            "homepage": "http://cmf.symfony.com",
            "keywords": [
                "database",
                "routing"
            ],
            "time": "2013-10-14 15:32:46"
        },
        {
            "name": "symfony/browser-kit",
            "version": "v2.5.0",
            "target-dir": "Symfony/Component/BrowserKit",
            "source": {
                "type": "git",
                "url": "https://github.com/symfony/BrowserKit.git",
                "reference": "cc1716dafa04277a0c987aee5bce8c3cf8939de3"
            },
            "dist": {
                "type": "zip",
                "url": "https://api.github.com/repos/symfony/BrowserKit/zipball/cc1716dafa04277a0c987aee5bce8c3cf8939de3",
                "reference": "cc1716dafa04277a0c987aee5bce8c3cf8939de3",
                "shasum": ""
            },
            "require": {
                "php": ">=5.3.3",
                "symfony/dom-crawler": "~2.0"
            },
            "require-dev": {
                "symfony/css-selector": "~2.0",
                "symfony/process": "~2.0"
            },
            "suggest": {
                "symfony/process": ""
            },
            "type": "library",
            "extra": {
                "branch-alias": {
                    "dev-master": "2.5-dev"
                }
            },
            "autoload": {
                "psr-0": {
                    "Symfony\\Component\\BrowserKit\\": ""
                }
            },
            "notification-url": "https://packagist.org/downloads/",
            "license": [
                "MIT"
            ],
            "authors": [
                {
                    "name": "Fabien Potencier",
                    "email": "fabien@symfony.com",
                    "homepage": "http://fabien.potencier.org",
                    "role": "Lead Developer"
                },
                {
                    "name": "Symfony Community",
                    "homepage": "http://symfony.com/contributors"
                }
            ],
            "description": "Symfony BrowserKit Component",
            "homepage": "http://symfony.com",
            "time": "2014-05-12 09:28:39"
        },
        {
            "name": "symfony/class-loader",
            "version": "v2.4.1",
            "target-dir": "Symfony/Component/ClassLoader",
            "source": {
                "type": "git",
                "url": "https://github.com/symfony/ClassLoader.git",
                "reference": "6a2ebedbc780130f07b3a15363743d08eb46820c"
            },
            "dist": {
                "type": "zip",
                "url": "https://api.github.com/repos/symfony/ClassLoader/zipball/6a2ebedbc780130f07b3a15363743d08eb46820c",
                "reference": "6a2ebedbc780130f07b3a15363743d08eb46820c",
                "shasum": ""
            },
            "require": {
                "php": ">=5.3.3"
            },
            "require-dev": {
                "symfony/finder": "~2.0"
            },
            "type": "library",
            "extra": {
                "branch-alias": {
                    "dev-master": "2.4-dev"
                }
            },
            "autoload": {
                "psr-0": {
                    "Symfony\\Component\\ClassLoader\\": ""
                }
            },
            "notification-url": "https://packagist.org/downloads/",
            "license": [
                "MIT"
            ],
            "authors": [
                {
                    "name": "Fabien Potencier",
                    "email": "fabien@symfony.com"
                },
                {
                    "name": "Symfony Community",
                    "homepage": "http://symfony.com/contributors"
                }
            ],
            "description": "Symfony ClassLoader Component",
            "homepage": "http://symfony.com",
            "time": "2013-11-26 16:40:27"
        },
        {
            "name": "symfony/css-selector",
            "version": "v2.4.4",
            "target-dir": "Symfony/Component/CssSelector",
            "source": {
                "type": "git",
                "url": "https://github.com/symfony/CssSelector.git",
                "reference": "479a5b409723f596ffc3b5178034e4d76ce615b3"
            },
            "dist": {
                "type": "zip",
                "url": "https://api.github.com/repos/symfony/CssSelector/zipball/479a5b409723f596ffc3b5178034e4d76ce615b3",
                "reference": "479a5b409723f596ffc3b5178034e4d76ce615b3",
                "shasum": ""
            },
            "require": {
                "php": ">=5.3.3"
            },
            "type": "library",
            "extra": {
                "branch-alias": {
                    "dev-master": "2.4-dev"
                }
            },
            "autoload": {
                "psr-0": {
                    "Symfony\\Component\\CssSelector\\": ""
                }
            },
            "notification-url": "https://packagist.org/downloads/",
            "license": [
                "MIT"
            ],
            "authors": [
                {
                    "name": "Fabien Potencier",
                    "email": "fabien@symfony.com",
                    "homepage": "http://fabien.potencier.org",
                    "role": "Lead Developer"
                },
                {
                    "name": "Symfony Community",
                    "homepage": "http://symfony.com/contributors"
                },
                {
                    "name": "Jean-François Simon",
                    "email": "jeanfrancois.simon@sensiolabs.com"
                }
            ],
            "description": "Symfony CssSelector Component",
            "homepage": "http://symfony.com",
            "time": "2014-04-18 20:37:09"
        },
        {
            "name": "symfony/debug",
            "version": "v2.3.4",
            "target-dir": "Symfony/Component/Debug",
            "source": {
                "type": "git",
                "url": "https://github.com/symfony/Debug.git",
                "reference": "729f6d19cfc401c4942e43fcc1059103bd6df130"
            },
            "dist": {
                "type": "zip",
                "url": "https://api.github.com/repos/symfony/Debug/zipball/729f6d19cfc401c4942e43fcc1059103bd6df130",
                "reference": "729f6d19cfc401c4942e43fcc1059103bd6df130",
                "shasum": ""
            },
            "require": {
                "php": ">=5.3.3"
            },
            "require-dev": {
                "symfony/http-foundation": "~2.1",
                "symfony/http-kernel": "~2.1"
            },
            "suggest": {
                "symfony/class-loader": "",
                "symfony/http-foundation": "",
                "symfony/http-kernel": ""
            },
            "type": "library",
            "extra": {
                "branch-alias": {
                    "dev-master": "2.3-dev"
                }
            },
            "autoload": {
                "psr-0": {
                    "Symfony\\Component\\Debug\\": ""
                }
            },
            "notification-url": "https://packagist.org/downloads/",
            "license": [
                "MIT"
            ],
            "authors": [
                {
                    "name": "Fabien Potencier",
                    "email": "fabien@symfony.com"
                },
                {
                    "name": "Symfony Community",
                    "homepage": "http://symfony.com/contributors"
                }
            ],
            "description": "Symfony Debug Component",
            "homepage": "http://symfony.com",
            "time": "2013-08-08 14:16:10"
        },
        {
            "name": "symfony/dependency-injection",
            "version": "v2.4.1",
            "target-dir": "Symfony/Component/DependencyInjection",
            "source": {
                "type": "git",
                "url": "https://github.com/symfony/DependencyInjection.git",
                "reference": "7e5bde3a607dde1f8ddef5180759068ad53d259c"
            },
            "dist": {
                "type": "zip",
                "url": "https://api.github.com/repos/symfony/DependencyInjection/zipball/7e5bde3a607dde1f8ddef5180759068ad53d259c",
                "reference": "7e5bde3a607dde1f8ddef5180759068ad53d259c",
                "shasum": ""
            },
            "require": {
                "php": ">=5.3.3"
            },
            "require-dev": {
                "symfony/config": "~2.2",
                "symfony/expression-language": "~2.4",
                "symfony/yaml": "~2.0"
            },
            "suggest": {
                "symfony/config": "",
                "symfony/proxy-manager-bridge": "Generate service proxies to lazy load them",
                "symfony/yaml": ""
            },
            "type": "library",
            "extra": {
                "branch-alias": {
                    "dev-master": "2.4-dev"
                }
            },
            "autoload": {
                "psr-0": {
                    "Symfony\\Component\\DependencyInjection\\": ""
                }
            },
            "notification-url": "https://packagist.org/downloads/",
            "license": [
                "MIT"
            ],
            "authors": [
                {
                    "name": "Fabien Potencier",
                    "email": "fabien@symfony.com"
                },
                {
                    "name": "Symfony Community",
                    "homepage": "http://symfony.com/contributors"
                }
            ],
            "description": "Symfony DependencyInjection Component",
            "homepage": "http://symfony.com",
            "time": "2014-01-01 09:02:49"
        },
        {
            "name": "symfony/dom-crawler",
            "version": "v2.5.0",
            "target-dir": "Symfony/Component/DomCrawler",
            "source": {
                "type": "git",
                "url": "https://github.com/symfony/DomCrawler.git",
                "reference": "6cda499120860286fe3d3d2fd631dacb7ae17f92"
            },
            "dist": {
                "type": "zip",
                "url": "https://api.github.com/repos/symfony/DomCrawler/zipball/6cda499120860286fe3d3d2fd631dacb7ae17f92",
                "reference": "6cda499120860286fe3d3d2fd631dacb7ae17f92",
                "shasum": ""
            },
            "require": {
                "php": ">=5.3.3"
            },
            "require-dev": {
                "symfony/css-selector": "~2.0"
            },
            "suggest": {
                "symfony/css-selector": ""
            },
            "type": "library",
            "extra": {
                "branch-alias": {
                    "dev-master": "2.5-dev"
                }
            },
            "autoload": {
                "psr-0": {
                    "Symfony\\Component\\DomCrawler\\": ""
                }
            },
            "notification-url": "https://packagist.org/downloads/",
            "license": [
                "MIT"
            ],
            "authors": [
                {
                    "name": "Fabien Potencier",
                    "email": "fabien@symfony.com",
                    "homepage": "http://fabien.potencier.org",
                    "role": "Lead Developer"
                },
                {
                    "name": "Symfony Community",
                    "homepage": "http://symfony.com/contributors"
                }
            ],
            "description": "Symfony DomCrawler Component",
            "homepage": "http://symfony.com",
            "time": "2014-05-31 02:02:56"
        },
        {
            "name": "symfony/event-dispatcher",
            "version": "v2.4.1",
            "target-dir": "Symfony/Component/EventDispatcher",
            "source": {
                "type": "git",
                "url": "https://github.com/symfony/EventDispatcher.git",
                "reference": "e3ba42f6a70554ed05749e61b829550f6ac33601"
            },
            "dist": {
                "type": "zip",
                "url": "https://api.github.com/repos/symfony/EventDispatcher/zipball/e3ba42f6a70554ed05749e61b829550f6ac33601",
                "reference": "e3ba42f6a70554ed05749e61b829550f6ac33601",
                "shasum": ""
            },
            "require": {
                "php": ">=5.3.3"
            },
            "require-dev": {
                "symfony/dependency-injection": "~2.0"
            },
            "suggest": {
                "symfony/dependency-injection": "",
                "symfony/http-kernel": ""
            },
            "type": "library",
            "extra": {
                "branch-alias": {
                    "dev-master": "2.4-dev"
                }
            },
            "autoload": {
                "psr-0": {
                    "Symfony\\Component\\EventDispatcher\\": ""
                }
            },
            "notification-url": "https://packagist.org/downloads/",
            "license": [
                "MIT"
            ],
            "authors": [
                {
                    "name": "Fabien Potencier",
                    "email": "fabien@symfony.com"
                },
                {
                    "name": "Symfony Community",
                    "homepage": "http://symfony.com/contributors"
                }
            ],
            "description": "Symfony EventDispatcher Component",
            "homepage": "http://symfony.com",
            "time": "2013-12-28 08:12:03"
        },
        {
            "name": "symfony/http-foundation",
            "version": "v2.4.1",
            "target-dir": "Symfony/Component/HttpFoundation",
            "source": {
                "type": "git",
                "url": "https://github.com/symfony/HttpFoundation.git",
                "reference": "6c6b8a7bcd7e2cc920cd6acace563fdbf121d844"
            },
            "dist": {
                "type": "zip",
                "url": "https://api.github.com/repos/symfony/HttpFoundation/zipball/6c6b8a7bcd7e2cc920cd6acace563fdbf121d844",
                "reference": "6c6b8a7bcd7e2cc920cd6acace563fdbf121d844",
                "shasum": ""
            },
            "require": {
                "php": ">=5.3.3"
            },
            "type": "library",
            "extra": {
                "branch-alias": {
                    "dev-master": "2.4-dev"
                }
            },
            "autoload": {
                "psr-0": {
                    "Symfony\\Component\\HttpFoundation\\": ""
                },
                "classmap": [
                    "Symfony/Component/HttpFoundation/Resources/stubs"
                ]
            },
            "notification-url": "https://packagist.org/downloads/",
            "license": [
                "MIT"
            ],
            "authors": [
                {
                    "name": "Fabien Potencier",
                    "email": "fabien@symfony.com"
                },
                {
                    "name": "Symfony Community",
                    "homepage": "http://symfony.com/contributors"
                }
            ],
            "description": "Symfony HttpFoundation Component",
            "homepage": "http://symfony.com",
            "time": "2014-01-05 02:10:50"
        },
        {
            "name": "symfony/http-kernel",
            "version": "v2.4.1",
            "target-dir": "Symfony/Component/HttpKernel",
            "source": {
                "type": "git",
                "url": "https://github.com/symfony/HttpKernel.git",
                "reference": "0605eedeb52c4d3a3144128d8336395a57be60d4"
            },
            "dist": {
                "type": "zip",
                "url": "https://api.github.com/repos/symfony/HttpKernel/zipball/0605eedeb52c4d3a3144128d8336395a57be60d4",
                "reference": "0605eedeb52c4d3a3144128d8336395a57be60d4",
                "shasum": ""
            },
            "require": {
                "php": ">=5.3.3",
                "psr/log": "~1.0",
                "symfony/debug": "~2.3",
                "symfony/event-dispatcher": "~2.1",
                "symfony/http-foundation": "~2.4"
            },
            "require-dev": {
                "symfony/browser-kit": "~2.2",
                "symfony/class-loader": "~2.1",
                "symfony/config": "~2.0",
                "symfony/console": "~2.2",
                "symfony/dependency-injection": "~2.0",
                "symfony/finder": "~2.0",
                "symfony/process": "~2.0",
                "symfony/routing": "~2.2",
                "symfony/stopwatch": "~2.2",
                "symfony/templating": "~2.2"
            },
            "suggest": {
                "symfony/browser-kit": "",
                "symfony/class-loader": "",
                "symfony/config": "",
                "symfony/console": "",
                "symfony/dependency-injection": "",
                "symfony/finder": ""
            },
            "type": "library",
            "extra": {
                "branch-alias": {
                    "dev-master": "2.4-dev"
                }
            },
            "autoload": {
                "psr-0": {
                    "Symfony\\Component\\HttpKernel\\": ""
                }
            },
            "notification-url": "https://packagist.org/downloads/",
            "license": [
                "MIT"
            ],
            "authors": [
                {
                    "name": "Fabien Potencier",
                    "email": "fabien@symfony.com"
                },
                {
                    "name": "Symfony Community",
                    "homepage": "http://symfony.com/contributors"
                }
            ],
            "description": "Symfony HttpKernel Component",
            "homepage": "http://symfony.com",
            "time": "2014-01-05 02:12:11"
        },
        {
            "name": "symfony/process",
            "version": "v2.3.4",
            "target-dir": "Symfony/Component/Process",
            "source": {
                "type": "git",
                "url": "https://github.com/symfony/Process.git",
                "reference": "1e91553e1cedd0b8fb1da6ea4f89b02e21713d5b"
            },
            "dist": {
                "type": "zip",
                "url": "https://api.github.com/repos/symfony/Process/zipball/1e91553e1cedd0b8fb1da6ea4f89b02e21713d5b",
                "reference": "1e91553e1cedd0b8fb1da6ea4f89b02e21713d5b",
                "shasum": ""
            },
            "require": {
                "php": ">=5.3.3"
            },
            "type": "library",
            "extra": {
                "branch-alias": {
                    "dev-master": "2.3-dev"
                }
            },
            "autoload": {
                "psr-0": {
                    "Symfony\\Component\\Process\\": ""
                }
            },
            "notification-url": "https://packagist.org/downloads/",
            "license": [
                "MIT"
            ],
            "authors": [
                {
                    "name": "Fabien Potencier",
                    "email": "fabien@symfony.com"
                },
                {
                    "name": "Symfony Community",
                    "homepage": "http://symfony.com/contributors"
                }
            ],
            "description": "Symfony Process Component",
            "homepage": "http://symfony.com",
            "time": "2013-08-22 06:42:25"
        },
        {
            "name": "symfony/property-access",
            "version": "v2.4.1",
            "target-dir": "Symfony/Component/PropertyAccess",
            "source": {
                "type": "git",
                "url": "https://github.com/symfony/PropertyAccess.git",
                "reference": "274951234150e303c83099a2429be6be35629fe9"
            },
            "dist": {
                "type": "zip",
                "url": "https://api.github.com/repos/symfony/PropertyAccess/zipball/274951234150e303c83099a2429be6be35629fe9",
                "reference": "274951234150e303c83099a2429be6be35629fe9",
                "shasum": ""
            },
            "require": {
                "php": ">=5.3.3"
            },
            "type": "library",
            "extra": {
                "branch-alias": {
                    "dev-master": "2.4-dev"
                }
            },
            "autoload": {
                "psr-0": {
                    "Symfony\\Component\\PropertyAccess\\": ""
                }
            },
            "notification-url": "https://packagist.org/downloads/",
            "license": [
                "MIT"
            ],
            "authors": [
                {
                    "name": "Fabien Potencier",
                    "email": "fabien@symfony.com"
                },
                {
                    "name": "Symfony Community",
                    "homepage": "http://symfony.com/contributors"
                }
            ],
            "description": "Symfony PropertyAccess Component",
            "homepage": "http://symfony.com",
            "keywords": [
                "access",
                "array",
                "extraction",
                "index",
                "injection",
                "object",
                "property",
                "property path",
                "reflection"
            ],
            "time": "2013-11-13 21:30:16"
        },
        {
            "name": "symfony/routing",
            "version": "v2.4.1",
            "target-dir": "Symfony/Component/Routing",
            "source": {
                "type": "git",
                "url": "https://github.com/symfony/Routing.git",
                "reference": "4abfb500aab8be458c9e3a227ea56b190584f78a"
            },
            "dist": {
                "type": "zip",
                "url": "https://api.github.com/repos/symfony/Routing/zipball/4abfb500aab8be458c9e3a227ea56b190584f78a",
                "reference": "4abfb500aab8be458c9e3a227ea56b190584f78a",
                "shasum": ""
            },
            "require": {
                "php": ">=5.3.3"
            },
            "require-dev": {
                "doctrine/annotations": "~1.0",
                "psr/log": "~1.0",
                "symfony/config": "~2.2",
                "symfony/expression-language": "~2.4",
                "symfony/yaml": "~2.0"
            },
            "suggest": {
                "doctrine/annotations": "For using the annotation loader",
                "symfony/config": "For using the all-in-one router or any loader",
                "symfony/expression-language": "For using expression matching",
                "symfony/yaml": "For using the YAML loader"
            },
            "type": "library",
            "extra": {
                "branch-alias": {
                    "dev-master": "2.4-dev"
                }
            },
            "autoload": {
                "psr-0": {
                    "Symfony\\Component\\Routing\\": ""
                }
            },
            "notification-url": "https://packagist.org/downloads/",
            "license": [
                "MIT"
            ],
            "authors": [
                {
                    "name": "Fabien Potencier",
                    "email": "fabien@symfony.com"
                },
                {
                    "name": "Symfony Community",
                    "homepage": "http://symfony.com/contributors"
                }
            ],
            "description": "Symfony Routing Component",
            "homepage": "http://symfony.com",
            "keywords": [
                "router",
                "routing",
                "uri",
                "url"
            ],
            "time": "2014-01-05 02:10:50"
        },
        {
            "name": "symfony/serializer",
            "version": "v2.4.1",
            "target-dir": "Symfony/Component/Serializer",
            "source": {
                "type": "git",
                "url": "https://github.com/symfony/Serializer.git",
                "reference": "60c54346958604379392672a3a998650a169a7f4"
            },
            "dist": {
                "type": "zip",
                "url": "https://api.github.com/repos/symfony/Serializer/zipball/60c54346958604379392672a3a998650a169a7f4",
                "reference": "60c54346958604379392672a3a998650a169a7f4",
                "shasum": ""
            },
            "require": {
                "php": ">=5.3.3"
            },
            "type": "library",
            "extra": {
                "branch-alias": {
                    "dev-master": "2.4-dev"
                }
            },
            "autoload": {
                "psr-0": {
                    "Symfony\\Component\\Serializer\\": ""
                }
            },
            "notification-url": "https://packagist.org/downloads/",
            "license": [
                "MIT"
            ],
            "authors": [
                {
                    "name": "Fabien Potencier",
                    "email": "fabien@symfony.com"
                },
                {
                    "name": "Symfony Community",
                    "homepage": "http://symfony.com/contributors"
                }
            ],
            "description": "Symfony Serializer Component",
            "homepage": "http://symfony.com",
            "time": "2014-01-01 08:14:50"
        },
        {
            "name": "symfony/translation",
            "version": "v2.3.4",
            "target-dir": "Symfony/Component/Translation",
            "source": {
                "type": "git",
                "url": "https://github.com/symfony/Translation.git",
                "reference": "65f888291f0896ad492f9abc6dc05c998373aded"
            },
            "dist": {
                "type": "zip",
                "url": "https://api.github.com/repos/symfony/Translation/zipball/65f888291f0896ad492f9abc6dc05c998373aded",
                "reference": "65f888291f0896ad492f9abc6dc05c998373aded",
                "shasum": ""
            },
            "require": {
                "php": ">=5.3.3"
            },
            "require-dev": {
                "symfony/config": "~2.0",
                "symfony/yaml": "~2.2"
            },
            "suggest": {
                "symfony/config": "",
                "symfony/yaml": ""
            },
            "type": "library",
            "extra": {
                "branch-alias": {
                    "dev-master": "2.3-dev"
                }
            },
            "autoload": {
                "psr-0": {
                    "Symfony\\Component\\Translation\\": ""
                }
            },
            "notification-url": "https://packagist.org/downloads/",
            "license": [
                "MIT"
            ],
            "authors": [
                {
                    "name": "Fabien Potencier",
                    "email": "fabien@symfony.com"
                },
                {
                    "name": "Symfony Community",
                    "homepage": "http://symfony.com/contributors"
                }
            ],
            "description": "Symfony Translation Component",
            "homepage": "http://symfony.com",
            "time": "2013-08-26 05:49:51"
        },
        {
            "name": "symfony/validator",
            "version": "v2.4.1",
            "target-dir": "Symfony/Component/Validator",
            "source": {
                "type": "git",
                "url": "https://github.com/symfony/Validator.git",
                "reference": "7ea4e53f8d68bf3ae9cca28765d49d7930618730"
            },
            "dist": {
                "type": "zip",
                "url": "https://api.github.com/repos/symfony/Validator/zipball/7ea4e53f8d68bf3ae9cca28765d49d7930618730",
                "reference": "7ea4e53f8d68bf3ae9cca28765d49d7930618730",
                "shasum": ""
            },
            "require": {
                "php": ">=5.3.3",
                "symfony/property-access": "~2.2",
                "symfony/translation": "~2.0"
            },
            "require-dev": {
                "doctrine/annotations": "~1.0",
                "doctrine/cache": "~1.0",
                "symfony/config": "~2.2",
                "symfony/http-foundation": "~2.1",
                "symfony/intl": "~2.3",
                "symfony/yaml": "~2.0"
            },
            "suggest": {
                "doctrine/annotations": "For using the annotation mapping. You will also need doctrine/cache.",
                "doctrine/cache": "For using the default cached annotation reader",
                "symfony/config": "",
                "symfony/http-foundation": "",
                "symfony/intl": "",
                "symfony/yaml": ""
            },
            "type": "library",
            "extra": {
                "branch-alias": {
                    "dev-master": "2.4-dev"
                }
            },
            "autoload": {
                "psr-0": {
                    "Symfony\\Component\\Validator\\": ""
                }
            },
            "notification-url": "https://packagist.org/downloads/",
            "license": [
                "MIT"
            ],
            "authors": [
                {
                    "name": "Fabien Potencier",
                    "email": "fabien@symfony.com"
                },
                {
                    "name": "Symfony Community",
                    "homepage": "http://symfony.com/contributors"
                }
            ],
            "description": "Symfony Validator Component",
            "homepage": "http://symfony.com",
            "time": "2014-01-01 08:14:50"
        },
        {
            "name": "symfony/yaml",
            "version": "dev-master",
            "target-dir": "Symfony/Component/Yaml",
            "source": {
                "type": "git",
                "url": "https://github.com/symfony/Yaml.git",
                "reference": "e49a47d60348665261f6e279ba383241deb73cab"
            },
            "dist": {
                "type": "zip",
                "url": "https://api.github.com/repos/symfony/Yaml/zipball/e49a47d60348665261f6e279ba383241deb73cab",
                "reference": "e49a47d60348665261f6e279ba383241deb73cab",
                "shasum": ""
            },
            "require": {
                "php": ">=5.3.3"
            },
            "type": "library",
            "extra": {
                "branch-alias": {
                    "dev-master": "2.5-dev"
                }
            },
            "autoload": {
                "psr-0": {
                    "Symfony\\Component\\Yaml\\": ""
                }
            },
            "notification-url": "https://packagist.org/downloads/",
            "license": [
                "MIT"
            ],
            "authors": [
                {
                    "name": "Fabien Potencier",
                    "email": "fabien@symfony.com",
                    "homepage": "http://fabien.potencier.org",
                    "role": "Lead Developer"
                },
                {
                    "name": "Symfony Community",
                    "homepage": "http://symfony.com/contributors"
                }
            ],
            "description": "Symfony Yaml Component",
            "homepage": "http://symfony.com",
            "time": "2014-02-24 16:21:51"
        },
        {
            "name": "twig/twig",
            "version": "v1.15.0",
            "source": {
                "type": "git",
                "url": "https://github.com/fabpot/Twig.git",
                "reference": "85e4ff98000157ff753d934b9f13659a953f5666"
            },
            "dist": {
                "type": "zip",
                "url": "https://api.github.com/repos/fabpot/Twig/zipball/85e4ff98000157ff753d934b9f13659a953f5666",
                "reference": "85e4ff98000157ff753d934b9f13659a953f5666",
                "shasum": ""
            },
            "require": {
                "php": ">=5.2.4"
            },
            "type": "library",
            "extra": {
                "branch-alias": {
                    "dev-master": "1.15-dev"
                }
            },
            "autoload": {
                "psr-0": {
                    "Twig_": "lib/"
                }
            },
            "notification-url": "https://packagist.org/downloads/",
            "license": [
                "BSD-3-Clause"
            ],
            "authors": [
                {
                    "name": "Fabien Potencier",
                    "email": "fabien@symfony.com"
                },
                {
                    "name": "Armin Ronacher",
                    "email": "armin.ronacher@active-4.com"
                }
            ],
            "description": "Twig, the flexible, fast, and secure template language for PHP",
            "homepage": "http://twig.sensiolabs.org",
            "keywords": [
                "templating"
            ],
            "time": "2013-12-06 07:47:10"
        },
        {
            "name": "zendframework/zend-escaper",
            "version": "2.2.1",
            "target-dir": "Zend/Escaper",
            "source": {
                "type": "git",
                "url": "https://github.com/zendframework/Component_ZendEscaper.git",
                "reference": "release-2.2.1"
            },
            "dist": {
                "type": "zip",
                "url": "https://api.github.com/repos/zendframework/Component_ZendEscaper/zipball/release-2.2.1",
                "reference": "release-2.2.1",
                "shasum": ""
            },
            "require": {
                "php": ">=5.3.3"
            },
            "type": "library",
            "extra": {
                "branch-alias": {
                    "dev-master": "2.2-dev",
                    "dev-develop": "2.3-dev"
                }
            },
            "autoload": {
                "psr-0": {
                    "Zend\\Escaper\\": ""
                }
            },
            "notification-url": "https://packagist.org/downloads/",
            "license": [
                "BSD-3-Clause"
            ],
            "keywords": [
                "escaper",
                "zf2"
            ],
            "time": "2013-05-01 21:53:03"
        },
        {
            "name": "zendframework/zend-feed",
            "version": "2.2.1",
            "target-dir": "Zend/Feed",
            "source": {
                "type": "git",
                "url": "https://github.com/zendframework/Component_ZendFeed.git",
                "reference": "release-2.2.1"
            },
            "dist": {
                "type": "zip",
                "url": "https://api.github.com/repos/zendframework/Component_ZendFeed/zipball/release-2.2.1",
                "reference": "release-2.2.1",
                "shasum": ""
            },
            "require": {
                "php": ">=5.3.3",
                "zendframework/zend-escaper": "self.version",
                "zendframework/zend-stdlib": "self.version"
            },
            "suggest": {
                "zendframework/zend-http": "Zend\\Http for PubSubHubbub, and optionally for use with Zend\\Feed\\Reader",
                "zendframework/zend-servicemanager": "Zend\\ServiceManager component, for default/recommended ExtensionManager implementations",
                "zendframework/zend-validator": "Zend\\Validator component"
            },
            "type": "library",
            "extra": {
                "branch-alias": {
                    "dev-master": "2.2-dev",
                    "dev-develop": "2.3-dev"
                }
            },
            "autoload": {
                "psr-0": {
                    "Zend\\Feed\\": ""
                }
            },
            "notification-url": "https://packagist.org/downloads/",
            "license": [
                "BSD-3-Clause"
            ],
            "description": "provides functionality for consuming RSS and Atom feeds",
            "keywords": [
                "feed",
                "zf2"
            ],
            "time": "2013-06-12 19:45:31"
        },
        {
            "name": "zendframework/zend-stdlib",
            "version": "2.2.1",
            "target-dir": "Zend/Stdlib",
            "source": {
                "type": "git",
                "url": "https://github.com/zendframework/Component_ZendStdlib.git",
                "reference": "release-2.2.1"
            },
            "dist": {
                "type": "zip",
                "url": "https://api.github.com/repos/zendframework/Component_ZendStdlib/zipball/release-2.2.1",
                "reference": "release-2.2.1",
                "shasum": ""
            },
            "require": {
                "php": ">=5.3.3"
            },
            "suggest": {
                "zendframework/zend-eventmanager": "To support aggregate hydrator usage",
                "zendframework/zend-servicemanager": "To support hydrator plugin manager usage"
            },
            "type": "library",
            "extra": {
                "branch-alias": {
                    "dev-master": "2.2-dev",
                    "dev-develop": "2.3-dev"
                }
            },
            "autoload": {
                "psr-0": {
                    "Zend\\Stdlib\\": ""
                }
            },
            "notification-url": "https://packagist.org/downloads/",
            "license": [
                "BSD-3-Clause"
            ],
            "keywords": [
                "stdlib",
                "zf2"
            ],
            "time": "2013-06-12 19:46:58"
        }
    ],
    "packages-dev": [],
    "aliases": [],
    "minimum-stability": "stable",
    "stability-flags": {
        "behat/mink-goutte-driver": 20,
        "fabpot/goutte": 20,
        "symfony/yaml": 20,
        "doctrine/common": 20,
        "doctrine/annotations": 20,
        "guzzlehttp/guzzle": 20,
        "kriswallsmith/assetic": 15,
        "symfony-cmf/routing": 15,
        "phpunit/phpunit-mock-objects": 20
    },
    "platform": {
        "php": ">=5.4.2"
    },
    "platform-dev": []
}<|MERGE_RESOLUTION|>--- conflicted
+++ resolved
@@ -612,7 +612,6 @@
             "time": "2013-12-30 22:31:37"
         },
         {
-<<<<<<< HEAD
             "name": "fabpot/goutte",
             "version": "dev-master",
             "source": {
@@ -624,19 +623,6 @@
                 "type": "zip",
                 "url": "https://api.github.com/repos/fabpot/Goutte/zipball/104ef44a9fc8a8dfe66fef5f8e8deb4567f3dc7c",
                 "reference": "104ef44a9fc8a8dfe66fef5f8e8deb4567f3dc7c",
-=======
-            "name": "guzzlehttp/guzzle",
-            "version": "4.1.3",
-            "source": {
-                "type": "git",
-                "url": "https://github.com/guzzle/guzzle.git",
-                "reference": "012b2aecbda4e38f119c19580898685851015fa7"
-            },
-            "dist": {
-                "type": "zip",
-                "url": "https://api.github.com/repos/guzzle/guzzle/zipball/012b2aecbda4e38f119c19580898685851015fa7",
-                "reference": "012b2aecbda4e38f119c19580898685851015fa7",
->>>>>>> 7d0c5795
                 "shasum": ""
             },
             "require": {
@@ -732,11 +718,7 @@
                 "rest",
                 "web service"
             ],
-<<<<<<< HEAD
-            "time": "2014-06-04 04:09:52"
-=======
             "time": "2014-07-16 03:01:02"
->>>>>>> 7d0c5795
         },
         {
             "name": "guzzlehttp/streams",
