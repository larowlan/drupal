--- conflicted
+++ resolved
@@ -3,173 +3,8 @@
         "This file locks the dependencies of your project to a known state",
         "Read more about it at http://getcomposer.org/doc/01-basic-usage.md#composer-lock-the-lock-file"
     ],
-<<<<<<< HEAD
-    "hash": "3ea09b154dc32ba9b4cb3e873659fac5",
-=======
     "hash": "764a98eeaf89d9f52b9c32d343036de0",
->>>>>>> 4e42a5ba
     "packages": [
-        {
-            "name": "behat/mink",
-            "version": "v1.5.0",
-            "source": {
-                "type": "git",
-                "url": "https://github.com/Behat/Mink.git",
-                "reference": "0769e6d9726c140a54dbf827a438c0f9912749fe"
-            },
-            "dist": {
-                "type": "zip",
-                "url": "https://api.github.com/repos/Behat/Mink/zipball/0769e6d9726c140a54dbf827a438c0f9912749fe",
-                "reference": "0769e6d9726c140a54dbf827a438c0f9912749fe",
-                "shasum": ""
-            },
-            "require": {
-                "php": ">=5.3.1",
-                "symfony/css-selector": "~2.0"
-            },
-            "suggest": {
-                "behat/mink-browserkit-driver": "extremely fast headless driver for Symfony\\Kernel-based apps (Sf2, Silex)",
-                "behat/mink-goutte-driver": "fast headless driver for any app without JS emulation",
-                "behat/mink-selenium2-driver": "slow, but JS-enabled driver for any app (requires Selenium2)",
-                "behat/mink-zombie-driver": "fast and JS-enabled headless driver for any app (requires node.js)"
-            },
-            "type": "library",
-            "extra": {
-                "branch-alias": {
-                    "dev-develop": "1.5.x-dev"
-                }
-            },
-            "autoload": {
-                "psr-0": {
-                    "Behat\\Mink": "src/"
-                }
-            },
-            "notification-url": "https://packagist.org/downloads/",
-            "license": [
-                "MIT"
-            ],
-            "authors": [
-                {
-                    "name": "Konstantin Kudryashov",
-                    "email": "ever.zet@gmail.com",
-                    "homepage": "http://everzet.com"
-                }
-            ],
-            "description": "Web acceptance testing framework for PHP 5.3",
-            "homepage": "http://mink.behat.org/",
-            "keywords": [
-                "browser",
-                "testing",
-                "web"
-            ],
-            "time": "2013-04-13 23:39:27"
-        },
-        {
-            "name": "behat/mink-browserkit-driver",
-            "version": "v1.1.0",
-            "source": {
-                "type": "git",
-                "url": "https://github.com/Behat/MinkBrowserKitDriver.git",
-                "reference": "63960c8fcad4529faad1ff33e950217980baa64c"
-            },
-            "dist": {
-                "type": "zip",
-                "url": "https://api.github.com/repos/Behat/MinkBrowserKitDriver/zipball/63960c8fcad4529faad1ff33e950217980baa64c",
-                "reference": "63960c8fcad4529faad1ff33e950217980baa64c",
-                "shasum": ""
-            },
-            "require": {
-                "behat/mink": "~1.5.0",
-                "php": ">=5.3.1",
-                "symfony/browser-kit": "~2.0",
-                "symfony/dom-crawler": "~2.0"
-            },
-            "require-dev": {
-                "silex/silex": "@dev"
-            },
-            "type": "mink-driver",
-            "extra": {
-                "branch-alias": {
-                    "dev-master": "1.1.x-dev"
-                }
-            },
-            "autoload": {
-                "psr-0": {
-                    "Behat\\Mink\\Driver": "src/"
-                }
-            },
-            "notification-url": "https://packagist.org/downloads/",
-            "license": [
-                "MIT"
-            ],
-            "authors": [
-                {
-                    "name": "Konstantin Kudryashov",
-                    "email": "ever.zet@gmail.com",
-                    "homepage": "http://everzet.com"
-                }
-            ],
-            "description": "Symfony2 BrowserKit driver for Mink framework",
-            "homepage": "http://mink.behat.org/",
-            "keywords": [
-                "Mink",
-                "Symfony2",
-                "browser",
-                "testing"
-            ],
-            "time": "2013-04-13 23:46:30"
-        },
-        {
-            "name": "behat/mink-goutte-driver",
-            "version": "v1.0.9",
-            "source": {
-                "type": "git",
-                "url": "https://github.com/Behat/MinkGoutteDriver.git",
-                "reference": "fa1b073b48761464feb0b05e6825da44b20118d8"
-            },
-            "dist": {
-                "type": "zip",
-                "url": "https://api.github.com/repos/Behat/MinkGoutteDriver/zipball/fa1b073b48761464feb0b05e6825da44b20118d8",
-                "reference": "fa1b073b48761464feb0b05e6825da44b20118d8",
-                "shasum": ""
-            },
-            "require": {
-                "behat/mink-browserkit-driver": ">=1.0.5,<1.2.0",
-                "fabpot/goutte": "~1.0.1",
-                "php": ">=5.3.1"
-            },
-            "type": "mink-driver",
-            "extra": {
-                "branch-alias": {
-                    "dev-master": "1.0.x-dev"
-                }
-            },
-            "autoload": {
-                "psr-0": {
-                    "Behat\\Mink\\Driver": "src/"
-                }
-            },
-            "notification-url": "https://packagist.org/downloads/",
-            "license": [
-                "MIT"
-            ],
-            "authors": [
-                {
-                    "name": "Konstantin Kudryashov",
-                    "email": "ever.zet@gmail.com",
-                    "homepage": "http://everzet.com"
-                }
-            ],
-            "description": "Goutte driver for Mink framework",
-            "homepage": "http://mink.behat.org/",
-            "keywords": [
-                "browser",
-                "goutte",
-                "headless",
-                "testing"
-            ],
-            "time": "2013-07-03 18:43:54"
-        },
         {
             "name": "doctrine/annotations",
             "version": "dev-master",
@@ -622,72 +457,8 @@
             "time": "2013-12-30 22:31:37"
         },
         {
-<<<<<<< HEAD
-            "name": "fabpot/goutte",
-            "version": "v1.0.5",
-            "source": {
-                "type": "git",
-                "url": "https://github.com/fabpot/Goutte.git",
-                "reference": "a30e84e28fbaf14909d2d007249c24cd0ecd425e"
-            },
-            "dist": {
-                "type": "zip",
-                "url": "https://api.github.com/repos/fabpot/Goutte/zipball/a30e84e28fbaf14909d2d007249c24cd0ecd425e",
-                "reference": "a30e84e28fbaf14909d2d007249c24cd0ecd425e",
-                "shasum": ""
-            },
-            "require": {
-                "ext-curl": "*",
-                "guzzle/http": "~3.1",
-                "php": ">=5.3.0",
-                "symfony/browser-kit": "~2.1",
-                "symfony/css-selector": "~2.1",
-                "symfony/dom-crawler": "~2.1",
-                "symfony/finder": "~2.1",
-                "symfony/process": "~2.1"
-            },
-            "require-dev": {
-                "guzzle/plugin-history": "~3.1",
-                "guzzle/plugin-mock": "~3.1"
-            },
-            "type": "application",
-            "extra": {
-                "branch-alias": {
-                    "dev-master": "1.0-dev"
-                }
-            },
-            "autoload": {
-                "psr-0": {
-                    "Goutte": "."
-                }
-            },
-            "notification-url": "https://packagist.org/downloads/",
-            "license": [
-                "MIT"
-            ],
-            "authors": [
-                {
-                    "name": "Fabien Potencier",
-                    "email": "fabien@symfony.com",
-                    "homepage": "http://fabien.potencier.org",
-                    "role": "Lead Developer"
-                }
-            ],
-            "description": "A simple PHP Web Scraper",
-            "homepage": "https://github.com/fabpot/Goutte",
-            "keywords": [
-                "scraper"
-            ],
-            "time": "2014-01-31 18:02:50"
-        },
-        {
-            "name": "guzzle/common",
-            "version": "v3.7.1",
-            "target-dir": "Guzzle/Common",
-=======
             "name": "guzzlehttp/guzzle",
             "version": "4.0.0",
->>>>>>> 4e42a5ba
             "source": {
                 "type": "git",
                 "url": "https://github.com/guzzle/guzzle.git",
@@ -1368,63 +1139,6 @@
             "time": "2013-10-14 15:32:46"
         },
         {
-            "name": "symfony/browser-kit",
-            "version": "v2.4.2",
-            "target-dir": "Symfony/Component/BrowserKit",
-            "source": {
-                "type": "git",
-                "url": "https://github.com/symfony/BrowserKit.git",
-                "reference": "3898f9f9aafc853124c90a9d1a4f98c1034e627e"
-            },
-            "dist": {
-                "type": "zip",
-                "url": "https://api.github.com/repos/symfony/BrowserKit/zipball/3898f9f9aafc853124c90a9d1a4f98c1034e627e",
-                "reference": "3898f9f9aafc853124c90a9d1a4f98c1034e627e",
-                "shasum": ""
-            },
-            "require": {
-                "php": ">=5.3.3",
-                "symfony/dom-crawler": "~2.0"
-            },
-            "require-dev": {
-                "symfony/css-selector": "~2.0",
-                "symfony/process": "~2.0"
-            },
-            "suggest": {
-                "symfony/process": ""
-            },
-            "type": "library",
-            "extra": {
-                "branch-alias": {
-                    "dev-master": "2.4-dev"
-                }
-            },
-            "autoload": {
-                "psr-0": {
-                    "Symfony\\Component\\BrowserKit\\": ""
-                }
-            },
-            "notification-url": "https://packagist.org/downloads/",
-            "license": [
-                "MIT"
-            ],
-            "authors": [
-                {
-                    "name": "Fabien Potencier",
-                    "email": "fabien@symfony.com",
-                    "homepage": "http://fabien.potencier.org",
-                    "role": "Lead Developer"
-                },
-                {
-                    "name": "Symfony Community",
-                    "homepage": "http://symfony.com/contributors"
-                }
-            ],
-            "description": "Symfony BrowserKit Component",
-            "homepage": "http://symfony.com",
-            "time": "2014-01-24 14:36:08"
-        },
-        {
             "name": "symfony/class-loader",
             "version": "v2.4.1",
             "target-dir": "Symfony/Component/ClassLoader",
@@ -1473,59 +1187,6 @@
             "description": "Symfony ClassLoader Component",
             "homepage": "http://symfony.com",
             "time": "2013-11-26 16:40:27"
-        },
-        {
-            "name": "symfony/css-selector",
-            "version": "v2.4.2",
-            "target-dir": "Symfony/Component/CssSelector",
-            "source": {
-                "type": "git",
-                "url": "https://github.com/symfony/CssSelector.git",
-                "reference": "ed1d61b2e23a0fd5dba0b20651258c4633d3e3a7"
-            },
-            "dist": {
-                "type": "zip",
-                "url": "https://api.github.com/repos/symfony/CssSelector/zipball/ed1d61b2e23a0fd5dba0b20651258c4633d3e3a7",
-                "reference": "ed1d61b2e23a0fd5dba0b20651258c4633d3e3a7",
-                "shasum": ""
-            },
-            "require": {
-                "php": ">=5.3.3"
-            },
-            "type": "library",
-            "extra": {
-                "branch-alias": {
-                    "dev-master": "2.4-dev"
-                }
-            },
-            "autoload": {
-                "psr-0": {
-                    "Symfony\\Component\\CssSelector\\": ""
-                }
-            },
-            "notification-url": "https://packagist.org/downloads/",
-            "license": [
-                "MIT"
-            ],
-            "authors": [
-                {
-                    "name": "Fabien Potencier",
-                    "email": "fabien@symfony.com",
-                    "homepage": "http://fabien.potencier.org",
-                    "role": "Lead Developer"
-                },
-                {
-                    "name": "Symfony Community",
-                    "homepage": "http://symfony.com/contributors"
-                },
-                {
-                    "name": "Jean-François Simon",
-                    "email": "jeanfrancois.simon@sensiolabs.com"
-                }
-            ],
-            "description": "Symfony CssSelector Component",
-            "homepage": "http://symfony.com",
-            "time": "2014-02-11 13:52:09"
         },
         {
             "name": "symfony/debug",
@@ -1641,61 +1302,6 @@
             "time": "2014-01-01 09:02:49"
         },
         {
-            "name": "symfony/dom-crawler",
-            "version": "v2.4.2",
-            "target-dir": "Symfony/Component/DomCrawler",
-            "source": {
-                "type": "git",
-                "url": "https://github.com/symfony/DomCrawler.git",
-                "reference": "5962504de9b36d955d88b08c1434d420627c8c01"
-            },
-            "dist": {
-                "type": "zip",
-                "url": "https://api.github.com/repos/symfony/DomCrawler/zipball/5962504de9b36d955d88b08c1434d420627c8c01",
-                "reference": "5962504de9b36d955d88b08c1434d420627c8c01",
-                "shasum": ""
-            },
-            "require": {
-                "php": ">=5.3.3"
-            },
-            "require-dev": {
-                "symfony/css-selector": "~2.0"
-            },
-            "suggest": {
-                "symfony/css-selector": ""
-            },
-            "type": "library",
-            "extra": {
-                "branch-alias": {
-                    "dev-master": "2.4-dev"
-                }
-            },
-            "autoload": {
-                "psr-0": {
-                    "Symfony\\Component\\DomCrawler\\": ""
-                }
-            },
-            "notification-url": "https://packagist.org/downloads/",
-            "license": [
-                "MIT"
-            ],
-            "authors": [
-                {
-                    "name": "Fabien Potencier",
-                    "email": "fabien@symfony.com",
-                    "homepage": "http://fabien.potencier.org",
-                    "role": "Lead Developer"
-                },
-                {
-                    "name": "Symfony Community",
-                    "homepage": "http://symfony.com/contributors"
-                }
-            ],
-            "description": "Symfony DomCrawler Component",
-            "homepage": "http://symfony.com",
-            "time": "2014-02-11 13:52:09"
-        },
-        {
             "name": "symfony/event-dispatcher",
             "version": "v2.4.1",
             "target-dir": "Symfony/Component/EventDispatcher",
@@ -1748,55 +1354,6 @@
             "description": "Symfony EventDispatcher Component",
             "homepage": "http://symfony.com",
             "time": "2013-12-28 08:12:03"
-        },
-        {
-            "name": "symfony/finder",
-            "version": "v2.4.2",
-            "target-dir": "Symfony/Component/Finder",
-            "source": {
-                "type": "git",
-                "url": "https://github.com/symfony/Finder.git",
-                "reference": "b6735d1fc16da13c4c7dddfe78366a4a098cf011"
-            },
-            "dist": {
-                "type": "zip",
-                "url": "https://api.github.com/repos/symfony/Finder/zipball/b6735d1fc16da13c4c7dddfe78366a4a098cf011",
-                "reference": "b6735d1fc16da13c4c7dddfe78366a4a098cf011",
-                "shasum": ""
-            },
-            "require": {
-                "php": ">=5.3.3"
-            },
-            "type": "library",
-            "extra": {
-                "branch-alias": {
-                    "dev-master": "2.4-dev"
-                }
-            },
-            "autoload": {
-                "psr-0": {
-                    "Symfony\\Component\\Finder\\": ""
-                }
-            },
-            "notification-url": "https://packagist.org/downloads/",
-            "license": [
-                "MIT"
-            ],
-            "authors": [
-                {
-                    "name": "Fabien Potencier",
-                    "email": "fabien@symfony.com",
-                    "homepage": "http://fabien.potencier.org",
-                    "role": "Lead Developer"
-                },
-                {
-                    "name": "Symfony Community",
-                    "homepage": "http://symfony.com/contributors"
-                }
-            ],
-            "description": "Symfony Finder Component",
-            "homepage": "http://symfony.com",
-            "time": "2014-01-07 13:28:54"
         },
         {
             "name": "symfony/http-foundation",
