--- conflicted
+++ resolved
@@ -1,14 +1,9 @@
 {
     "_readme": [
         "This file locks the dependencies of your project to a known state",
-        "Read more about it at http://getcomposer.org/doc/01-basic-usage.md#composer-lock-the-lock-file",
-        "This file is @generated automatically"
+        "Read more about it at http://getcomposer.org/doc/01-basic-usage.md#composer-lock-the-lock-file"
     ],
-<<<<<<< HEAD
     "hash": "cc1a6bb5cac6f2a40e870c702af13949",
-=======
-    "hash": "15b33bcba2392fb947bc320f35fcc14e",
->>>>>>> 0f1af0ad
     "packages": [
         {
             "name": "behat/mink",
@@ -126,12 +121,12 @@
             "source": {
                 "type": "git",
                 "url": "https://github.com/larowlan/MinkGoutteDriver.git",
-                "reference": "b114b9b9706fa880ede66081322f5a86bdf020d8"
+                "reference": "488f7f02b1e907888f4b156b635693daf51d760c"
             },
             "require": {
                 "behat/mink": "~1.5@dev",
                 "behat/mink-browserkit-driver": "~1.1@dev",
-                "fabpot/goutte": "~2.0",
+                "fabpot/goutte": "dev-master",
                 "php": ">=5.4"
             },
             "type": "mink-driver",
@@ -163,7 +158,7 @@
                 "headless",
                 "testing"
             ],
-            "time": "2014-05-08 20:55:53"
+            "time": "2014-06-04 04:35:02"
         },
         {
             "name": "doctrine/annotations",
@@ -669,30 +664,11 @@
         },
         {
             "name": "guzzlehttp/guzzle",
-<<<<<<< HEAD
             "version": "dev-master",
             "source": {
                 "type": "git",
-                "url": "https://github.com/guzzle/guzzle.git",
-                "reference": "3195ebbe24581086e17b333c7e6371ab2104b011"
-            },
-            "dist": {
-                "type": "zip",
-                "url": "https://api.github.com/repos/guzzle/guzzle/zipball/3195ebbe24581086e17b333c7e6371ab2104b011",
-                "reference": "3195ebbe24581086e17b333c7e6371ab2104b011",
-=======
-            "version": "4.1.0",
-            "source": {
-                "type": "git",
-                "url": "https://github.com/guzzle/guzzle.git",
-                "reference": "85a0ba7de064493c928a8bcdc5eef01e0bde9953"
-            },
-            "dist": {
-                "type": "zip",
-                "url": "https://api.github.com/repos/guzzle/guzzle/zipball/85a0ba7de064493c928a8bcdc5eef01e0bde9953",
-                "reference": "85a0ba7de064493c928a8bcdc5eef01e0bde9953",
->>>>>>> 0f1af0ad
-                "shasum": ""
+                "url": "https://github.com/larowlan/guzzle.git",
+                "reference": "56458c2819e2fe67d175bc11e9b9e472b1b6035f"
             },
             "require": {
                 "ext-json": "*",
@@ -721,7 +697,6 @@
                     "src/functions.php"
                 ]
             },
-            "notification-url": "https://packagist.org/downloads/",
             "license": [
                 "MIT"
             ],
@@ -735,19 +710,15 @@
             "description": "Guzzle is a PHP HTTP client library and framework for building RESTful web service clients",
             "homepage": "http://guzzlephp.org/",
             "keywords": [
+                "HTTP client",
                 "client",
                 "curl",
                 "framework",
                 "http",
-                "http client",
                 "rest",
                 "web service"
             ],
-<<<<<<< HEAD
-            "time": "2014-06-04 18:17:31"
-=======
-            "time": "2014-05-28 05:13:19"
->>>>>>> 0f1af0ad
+            "time": "2014-06-04 04:09:52"
         },
         {
             "name": "guzzlehttp/streams",
@@ -2442,8 +2413,12 @@
             "time": "2013-06-12 19:46:58"
         }
     ],
-    "packages-dev": [],
-    "aliases": [],
+    "packages-dev": [
+
+    ],
+    "aliases": [
+
+    ],
     "minimum-stability": "stable",
     "stability-flags": {
         "behat/mink-goutte-driver": 20,
@@ -2458,5 +2433,7 @@
     "platform": {
         "php": ">=5.4.2"
     },
-    "platform-dev": []
+    "platform-dev": [
+
+    ]
 }