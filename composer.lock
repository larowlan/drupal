--- conflicted
+++ resolved
@@ -3,11 +3,7 @@
         "This file locks the dependencies of your project to a known state",
         "Read more about it at http://getcomposer.org/doc/01-basic-usage.md#composer-lock-the-lock-file"
     ],
-<<<<<<< HEAD
-    "hash": "cc1a6bb5cac6f2a40e870c702af13949",
-=======
     "hash": "cca4a51cbd3445ccdba4df24bdd2f49e",
->>>>>>> f39f2c27
     "packages": [
         {
             "name": "behat/mink",
