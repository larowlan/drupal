--- conflicted
+++ resolved
@@ -3,11 +3,7 @@
         "This file locks the dependencies of your project to a known state",
         "Read more about it at http://getcomposer.org/doc/01-basic-usage.md#composer-lock-the-lock-file"
     ],
-<<<<<<< HEAD
-    "hash": "be007893de0ec3d9ea5604cff96a0eb3",
-=======
-    "hash": "cc429f39777a4435a2d1415648978f97",
->>>>>>> 1b495397
+    "hash": "194805fa85347b58137c173ec3a76bae",
     "packages": [
         {
             "name": "behat/mink",
@@ -617,27 +613,24 @@
         },
         {
             "name": "fabpot/goutte",
-            "version": "v2.0.0",
+            "version": "v2.0.1",
             "source": {
                 "type": "git",
                 "url": "https://github.com/fabpot/Goutte.git",
-                "reference": "268a8d77e176d33816030cb89235b6e5dfc9cc2d"
-            },
-            "dist": {
-                "type": "zip",
-                "url": "https://api.github.com/repos/fabpot/Goutte/zipball/268a8d77e176d33816030cb89235b6e5dfc9cc2d",
-                "reference": "268a8d77e176d33816030cb89235b6e5dfc9cc2d",
-                "shasum": ""
-            },
-            "require": {
-                "ext-curl": "*",
+                "reference": "104ef44a9fc8a8dfe66fef5f8e8deb4567f3dc7c"
+            },
+            "dist": {
+                "type": "zip",
+                "url": "https://api.github.com/repos/fabpot/Goutte/zipball/104ef44a9fc8a8dfe66fef5f8e8deb4567f3dc7c",
+                "reference": "104ef44a9fc8a8dfe66fef5f8e8deb4567f3dc7c",
+                "shasum": ""
+            },
+            "require": {
                 "guzzlehttp/guzzle": "4.*",
                 "php": ">=5.4.0",
                 "symfony/browser-kit": "~2.1",
                 "symfony/css-selector": "~2.1",
-                "symfony/dom-crawler": "~2.1",
-                "symfony/finder": "~2.1",
-                "symfony/process": "~2.1"
+                "symfony/dom-crawler": "~2.1"
             },
             "type": "application",
             "extra": {
@@ -667,7 +660,7 @@
             "keywords": [
                 "scraper"
             ],
-            "time": "2014-05-08 06:57:32"
+            "time": "2014-05-13 05:05:35"
         },
         {
             "name": "guzzlehttp/guzzle",
@@ -1353,17 +1346,17 @@
         },
         {
             "name": "symfony/browser-kit",
-            "version": "v2.4.4",
+            "version": "v2.5.0",
             "target-dir": "Symfony/Component/BrowserKit",
             "source": {
                 "type": "git",
                 "url": "https://github.com/symfony/BrowserKit.git",
-                "reference": "90a4d3536598f8a372df8d0730daf0874fec6e5b"
-            },
-            "dist": {
-                "type": "zip",
-                "url": "https://api.github.com/repos/symfony/BrowserKit/zipball/90a4d3536598f8a372df8d0730daf0874fec6e5b",
-                "reference": "90a4d3536598f8a372df8d0730daf0874fec6e5b",
+                "reference": "cc1716dafa04277a0c987aee5bce8c3cf8939de3"
+            },
+            "dist": {
+                "type": "zip",
+                "url": "https://api.github.com/repos/symfony/BrowserKit/zipball/cc1716dafa04277a0c987aee5bce8c3cf8939de3",
+                "reference": "cc1716dafa04277a0c987aee5bce8c3cf8939de3",
                 "shasum": ""
             },
             "require": {
@@ -1380,7 +1373,7 @@
             "type": "library",
             "extra": {
                 "branch-alias": {
-                    "dev-master": "2.4-dev"
+                    "dev-master": "2.5-dev"
                 }
             },
             "autoload": {
@@ -1406,7 +1399,7 @@
             ],
             "description": "Symfony BrowserKit Component",
             "homepage": "http://symfony.com",
-            "time": "2014-04-18 20:37:09"
+            "time": "2014-05-12 09:28:39"
         },
         {
             "name": "symfony/class-loader",
@@ -1626,17 +1619,17 @@
         },
         {
             "name": "symfony/dom-crawler",
-            "version": "v2.4.4",
+            "version": "v2.5.0",
             "target-dir": "Symfony/Component/DomCrawler",
             "source": {
                 "type": "git",
                 "url": "https://github.com/symfony/DomCrawler.git",
-                "reference": "e94b29c7cac964e58c406408d238ceeaa3604e78"
-            },
-            "dist": {
-                "type": "zip",
-                "url": "https://api.github.com/repos/symfony/DomCrawler/zipball/e94b29c7cac964e58c406408d238ceeaa3604e78",
-                "reference": "e94b29c7cac964e58c406408d238ceeaa3604e78",
+                "reference": "6cda499120860286fe3d3d2fd631dacb7ae17f92"
+            },
+            "dist": {
+                "type": "zip",
+                "url": "https://api.github.com/repos/symfony/DomCrawler/zipball/6cda499120860286fe3d3d2fd631dacb7ae17f92",
+                "reference": "6cda499120860286fe3d3d2fd631dacb7ae17f92",
                 "shasum": ""
             },
             "require": {
@@ -1651,7 +1644,7 @@
             "type": "library",
             "extra": {
                 "branch-alias": {
-                    "dev-master": "2.4-dev"
+                    "dev-master": "2.5-dev"
                 }
             },
             "autoload": {
@@ -1677,7 +1670,7 @@
             ],
             "description": "Symfony DomCrawler Component",
             "homepage": "http://symfony.com",
-            "time": "2014-04-18 20:37:09"
+            "time": "2014-05-31 02:02:56"
         },
         {
             "name": "symfony/event-dispatcher",
@@ -1732,55 +1725,6 @@
             "description": "Symfony EventDispatcher Component",
             "homepage": "http://symfony.com",
             "time": "2013-12-28 08:12:03"
-        },
-        {
-            "name": "symfony/finder",
-            "version": "v2.4.4",
-            "target-dir": "Symfony/Component/Finder",
-            "source": {
-                "type": "git",
-                "url": "https://github.com/symfony/Finder.git",
-                "reference": "25e1e7d5e7376f8a92ae3b1d714d956edf33a730"
-            },
-            "dist": {
-                "type": "zip",
-                "url": "https://api.github.com/repos/symfony/Finder/zipball/25e1e7d5e7376f8a92ae3b1d714d956edf33a730",
-                "reference": "25e1e7d5e7376f8a92ae3b1d714d956edf33a730",
-                "shasum": ""
-            },
-            "require": {
-                "php": ">=5.3.3"
-            },
-            "type": "library",
-            "extra": {
-                "branch-alias": {
-                    "dev-master": "2.4-dev"
-                }
-            },
-            "autoload": {
-                "psr-0": {
-                    "Symfony\\Component\\Finder\\": ""
-                }
-            },
-            "notification-url": "https://packagist.org/downloads/",
-            "license": [
-                "MIT"
-            ],
-            "authors": [
-                {
-                    "name": "Fabien Potencier",
-                    "email": "fabien@symfony.com",
-                    "homepage": "http://fabien.potencier.org",
-                    "role": "Lead Developer"
-                },
-                {
-                    "name": "Symfony Community",
-                    "homepage": "http://symfony.com/contributors"
-                }
-            ],
-            "description": "Symfony Finder Component",
-            "homepage": "http://symfony.com",
-            "time": "2014-04-27 13:34:57"
         },
         {
             "name": "symfony/http-foundation",
