<?php

/**
 * @file
 * Functions that need to be loaded on every Drupal request.
 */

/**
 * The current system version.
 */
<<<<<<< HEAD
define('VERSION', '7.20-dev');
=======
define('VERSION', '7.20');
>>>>>>> 3a24da1b

/**
 * Core API compatibility.
 */
define('DRUPAL_CORE_COMPATIBILITY', '7.x');

/**
 * Minimum supported version of PHP.
 */
define('DRUPAL_MINIMUM_PHP', '5.2.4');

/**
 * Minimum recommended value of PHP memory_limit.
 */
define('DRUPAL_MINIMUM_PHP_MEMORY_LIMIT', '32M');

/**
 * Error reporting level: display no errors.
 */
define('ERROR_REPORTING_HIDE', 0);

/**
 * Error reporting level: display errors and warnings.
 */
define('ERROR_REPORTING_DISPLAY_SOME', 1);

/**
 * Error reporting level: display all messages.
 */
define('ERROR_REPORTING_DISPLAY_ALL', 2);

/**
 * Indicates that the item should never be removed unless explicitly selected.
 *
 * The item may be removed using cache_clear_all() with a cache ID.
 */
define('CACHE_PERMANENT', 0);

/**
 * Indicates that the item should be removed at the next general cache wipe.
 */
define('CACHE_TEMPORARY', -1);

/**
 * @defgroup logging_severity_levels Logging severity levels
 * @{
 * Logging severity levels as defined in RFC 3164.
 *
 * The WATCHDOG_* constant definitions correspond to the logging severity levels
 * defined in RFC 3164, section 4.1.1. PHP supplies predefined LOG_* constants
 * for use in the syslog() function, but their values on Windows builds do not
 * correspond to RFC 3164. The associated PHP bug report was closed with the
 * comment, "And it's also not a bug, as Windows just have less log levels,"
 * and "So the behavior you're seeing is perfectly normal."
 *
 * @see http://www.faqs.org/rfcs/rfc3164.html
 * @see http://bugs.php.net/bug.php?id=18090
 * @see http://php.net/manual/function.syslog.php
 * @see http://php.net/manual/network.constants.php
 * @see watchdog()
 * @see watchdog_severity_levels()
 */

/**
 * Log message severity -- Emergency: system is unusable.
 */
define('WATCHDOG_EMERGENCY', 0);

/**
 * Log message severity -- Alert: action must be taken immediately.
 */
define('WATCHDOG_ALERT', 1);

/**
 * Log message severity -- Critical conditions.
 */
define('WATCHDOG_CRITICAL', 2);

/**
 * Log message severity -- Error conditions.
 */
define('WATCHDOG_ERROR', 3);

/**
 * Log message severity -- Warning conditions.
 */
define('WATCHDOG_WARNING', 4);

/**
 * Log message severity -- Normal but significant conditions.
 */
define('WATCHDOG_NOTICE', 5);

/**
 * Log message severity -- Informational messages.
 */
define('WATCHDOG_INFO', 6);

/**
 * Log message severity -- Debug-level messages.
 */
define('WATCHDOG_DEBUG', 7);

/**
 * @} End of "defgroup logging_severity_levels".
 */

/**
 * First bootstrap phase: initialize configuration.
 */
define('DRUPAL_BOOTSTRAP_CONFIGURATION', 0);

/**
 * Second bootstrap phase: try to serve a cached page.
 */
define('DRUPAL_BOOTSTRAP_PAGE_CACHE', 1);

/**
 * Third bootstrap phase: initialize database layer.
 */
define('DRUPAL_BOOTSTRAP_DATABASE', 2);

/**
 * Fourth bootstrap phase: initialize the variable system.
 */
define('DRUPAL_BOOTSTRAP_VARIABLES', 3);

/**
 * Fifth bootstrap phase: initialize session handling.
 */
define('DRUPAL_BOOTSTRAP_SESSION', 4);

/**
 * Sixth bootstrap phase: set up the page header.
 */
define('DRUPAL_BOOTSTRAP_PAGE_HEADER', 5);

/**
 * Seventh bootstrap phase: find out language of the page.
 */
define('DRUPAL_BOOTSTRAP_LANGUAGE', 6);

/**
 * Final bootstrap phase: Drupal is fully loaded; validate and fix input data.
 */
define('DRUPAL_BOOTSTRAP_FULL', 7);

/**
 * Role ID for anonymous users; should match what's in the "role" table.
 */
define('DRUPAL_ANONYMOUS_RID', 1);

/**
 * Role ID for authenticated users; should match what's in the "role" table.
 */
define('DRUPAL_AUTHENTICATED_RID', 2);

/**
 * The number of bytes in a kilobyte.
 *
 * For more information, visit http://en.wikipedia.org/wiki/Kilobyte.
 */
define('DRUPAL_KILOBYTE', 1024);

/**
 * The language code used when no language is explicitly assigned.
 *
 * Defined by ISO639-2 for "Undetermined".
 */
define('LANGUAGE_NONE', 'und');

/**
 * The type of language used to define the content language.
 */
define('LANGUAGE_TYPE_CONTENT', 'language_content');

/**
 * The type of language used to select the user interface.
 */
define('LANGUAGE_TYPE_INTERFACE', 'language');

/**
 * The type of language used for URLs.
 */
define('LANGUAGE_TYPE_URL', 'language_url');

/**
 * Language written left to right. Possible value of $language->direction.
 */
define('LANGUAGE_LTR', 0);

/**
 * Language written right to left. Possible value of $language->direction.
 */
define('LANGUAGE_RTL', 1);

/**
 * Time of the current request in seconds elapsed since the Unix Epoch.
 *
 * This differs from $_SERVER['REQUEST_TIME'], which is stored as a float
 * since PHP 5.4.0. Float timestamps confuse most PHP functions
 * (including date_create()).
 *
 * @see http://php.net/manual/reserved.variables.server.php
 * @see http://php.net/manual/function.time.php
 */
define('REQUEST_TIME', (int) $_SERVER['REQUEST_TIME']);

/**
 * Flag for drupal_set_title(); text is not sanitized, so run check_plain().
 */
define('CHECK_PLAIN', 0);

/**
 * Flag for drupal_set_title(); text has already been sanitized.
 */
define('PASS_THROUGH', -1);

/**
 * Signals that the registry lookup cache should be reset.
 */
define('REGISTRY_RESET_LOOKUP_CACHE', 1);

/**
 * Signals that the registry lookup cache should be written to storage.
 */
define('REGISTRY_WRITE_LOOKUP_CACHE', 2);

/**
 * Regular expression to match PHP function names.
 *
 * @see http://php.net/manual/en/language.functions.php
 */
define('DRUPAL_PHP_FUNCTION_PATTERN', '[a-zA-Z_\x7f-\xff][a-zA-Z0-9_\x7f-\xff]*');

/**
 * Provides a caching wrapper to be used in place of large array structures.
 *
 * This class should be extended by systems that need to cache large amounts
 * of data and have it represented as an array to calling functions. These
 * arrays can become very large, so ArrayAccess is used to allow different
 * strategies to be used for caching internally (lazy loading, building caches
 * over time etc.). This can dramatically reduce the amount of data that needs
 * to be loaded from cache backends on each request, and memory usage from
 * static caches of that same data.
 *
 * Note that array_* functions do not work with ArrayAccess. Systems using
 * DrupalCacheArray should use this only internally. If providing API functions
 * that return the full array, this can be cached separately or returned
 * directly. However since DrupalCacheArray holds partial content by design, it
 * should be a normal PHP array or otherwise contain the full structure.
 *
 * Note also that due to limitations in PHP prior to 5.3.4, it is impossible to
 * write directly to the contents of nested arrays contained in this object.
 * Only writes to the top-level array elements are possible. So if you
 * previously had set $object['foo'] = array(1, 2, 'bar' => 'baz'), but later
 * want to change the value of 'bar' from 'baz' to 'foobar', you cannot do so
 * a targeted write like $object['foo']['bar'] = 'foobar'. Instead, you must
 * overwrite the entire top-level 'foo' array with the entire set of new
 * values: $object['foo'] = array(1, 2, 'bar' => 'foobar'). Due to this same
 * limitation, attempts to create references to any contained data, nested or
 * otherwise, will fail silently. So $var = &$object['foo'] will not throw an
 * error, and $var will be populated with the contents of $object['foo'], but
 * that data will be passed by value, not reference. For more information on
 * the PHP limitation, see the note in the official PHP documentation at·
 * http://php.net/manual/en/arrayaccess.offsetget.php on
 * ArrayAccess::offsetGet().
 *
 * By default, the class accounts for caches where calling functions might
 * request keys in the array that won't exist even after a cache rebuild. This
 * prevents situations where a cache rebuild would be triggered over and over
 * due to a 'missing' item. These cases are stored internally as a value of
 * NULL. This means that the offsetGet() and offsetExists() methods
 * must be overridden if caching an array where the top level values can
 * legitimately be NULL, and where $object->offsetExists() needs to correctly
 * return (equivalent to array_key_exists() vs. isset()). This should not
 * be necessary in the majority of cases.
 *
 * Classes extending this class must override at least the
 * resolveCacheMiss() method to have a working implementation.
 *
 * offsetSet() is not overridden by this class by default. In practice this
 * means that assigning an offset via arrayAccess will only apply while the
 * object is in scope and will not be written back to the persistent cache.
 * This follows a similar pattern to static vs. persistent caching in
 * procedural code. Extending classes may wish to alter this behavior, for
 * example by overriding offsetSet() and adding an automatic call to persist().
 *
 * @see SchemaCache
 */
abstract class DrupalCacheArray implements ArrayAccess {

  /**
   * A cid to pass to cache_set() and cache_get().
   */
  protected $cid;

  /**
   * A bin to pass to cache_set() and cache_get().
   */
  protected $bin;

  /**
   * An array of keys to add to the cache at the end of the request.
   */
  protected $keysToPersist = array();

  /**
   * Storage for the data itself.
   */
  protected $storage = array();

  /**
   * Constructs a DrupalCacheArray object.
   *
   * @param $cid
   *   The cid for the array being cached.
   * @param $bin
   *   The bin to cache the array.
   */
  public function __construct($cid, $bin) {
    $this->cid = $cid;
    $this->bin = $bin;

    if ($cached = cache_get($this->cid, $this->bin)) {
     $this->storage = $cached->data;
    }
  }

  /**
   * Implements ArrayAccess::offsetExists().
   */
  public function offsetExists($offset) {
    return $this->offsetGet($offset) !== NULL;
  }

  /**
   * Implements ArrayAccess::offsetGet().
   */
  public function offsetGet($offset) {
    if (isset($this->storage[$offset]) || array_key_exists($offset, $this->storage)) {
      return $this->storage[$offset];
    }
    else {
      return $this->resolveCacheMiss($offset);
    }
  }

  /**
   * Implements ArrayAccess::offsetSet().
   */
  public function offsetSet($offset, $value) {
    $this->storage[$offset] = $value;
  }

  /**
   * Implements ArrayAccess::offsetUnset().
   */
  public function offsetUnset($offset) {
    unset($this->storage[$offset]);
  }

  /**
   * Flags an offset value to be written to the persistent cache.
   *
   * If a value is assigned to a cache object with offsetSet(), by default it
   * will not be written to the persistent cache unless it is flagged with this
   * method. This allows items to be cached for the duration of a request,
   * without necessarily writing back to the persistent cache at the end.
   *
   * @param $offset
   *   The array offset that was request.
   * @param $persist
   *   Optional boolean to specify whether the offset should be persisted or
   *   not, defaults to TRUE. When called with $persist = FALSE the offset will
   *   be unflagged so that it will not written at the end of the request.
   */
  protected function persist($offset, $persist = TRUE) {
    $this->keysToPersist[$offset] = $persist;
  }

  /**
   * Resolves a cache miss.
   *
   * When an offset is not found in the object, this is treated as a cache
   * miss. This method allows classes implementing the interface to look up
   * the actual value and allow it to be cached.
   *
   * @param $offset
   *   The offset that was requested.
   *
   * @return
   *   The value of the offset, or NULL if no value was found.
   */
  abstract protected function resolveCacheMiss($offset);

  /**
   * Writes a value to the persistent cache immediately.
   *
   * @param $data
   *   The data to write to the persistent cache.
   * @param $lock
   *   Whether to acquire a lock before writing to cache.
   */
  protected function set($data, $lock = TRUE) {
    // Lock cache writes to help avoid stampedes.
    // To implement locking for cache misses, override __construct().
    $lock_name = $this->cid . ':' . $this->bin;
    if (!$lock || lock_acquire($lock_name)) {
      if ($cached = cache_get($this->cid, $this->bin)) {
        $data = $cached->data + $data;
      }
      cache_set($this->cid, $data, $this->bin);
      if ($lock) {
        lock_release($lock_name);
      }
    }
  }

  /**
   * Destructs the DrupalCacheArray object.
   */
  public function __destruct() {
    $data = array();
    foreach ($this->keysToPersist as $offset => $persist) {
      if ($persist) {
        $data[$offset] = $this->storage[$offset];
      }
    }
    if (!empty($data)) {
      $this->set($data);
    }
  }
}

/**
 * Starts the timer with the specified name.
 *
 * If you start and stop the same timer multiple times, the measured intervals
 * will be accumulated.
 *
 * @param $name
 *   The name of the timer.
 */
function timer_start($name) {
  global $timers;

  $timers[$name]['start'] = microtime(TRUE);
  $timers[$name]['count'] = isset($timers[$name]['count']) ? ++$timers[$name]['count'] : 1;
}

/**
 * Reads the current timer value without stopping the timer.
 *
 * @param $name
 *   The name of the timer.
 *
 * @return
 *   The current timer value in ms.
 */
function timer_read($name) {
  global $timers;

  if (isset($timers[$name]['start'])) {
    $stop = microtime(TRUE);
    $diff = round(($stop - $timers[$name]['start']) * 1000, 2);

    if (isset($timers[$name]['time'])) {
      $diff += $timers[$name]['time'];
    }
    return $diff;
  }
  return $timers[$name]['time'];
}

/**
 * Stops the timer with the specified name.
 *
 * @param $name
 *   The name of the timer.
 *
 * @return
 *   A timer array. The array contains the number of times the timer has been
 *   started and stopped (count) and the accumulated timer value in ms (time).
 */
function timer_stop($name) {
  global $timers;

  if (isset($timers[$name]['start'])) {
    $stop = microtime(TRUE);
    $diff = round(($stop - $timers[$name]['start']) * 1000, 2);
    if (isset($timers[$name]['time'])) {
      $timers[$name]['time'] += $diff;
    }
    else {
      $timers[$name]['time'] = $diff;
    }
    unset($timers[$name]['start']);
  }

  return $timers[$name];
}

/**
 * Returns the appropriate configuration directory.
 *
 * Returns the configuration path based on the site's hostname, port, and
 * pathname. Uses find_conf_path() to find the current configuration directory.
 * See default.settings.php for examples on how the URL is converted to a
 * directory.
 *
 * @param bool $require_settings
 *   Only configuration directories with an existing settings.php file
 *   will be recognized. Defaults to TRUE. During initial installation,
 *   this is set to FALSE so that Drupal can detect a matching directory,
 *   then create a new settings.php file in it.
 * @param bool $reset
 *   Force a full search for matching directories even if one had been
 *   found previously. Defaults to FALSE.
 *
 * @return
 *   The path of the matching directory.
 *
 * @see default.settings.php
 */
function conf_path($require_settings = TRUE, $reset = FALSE) {
  $conf = &drupal_static(__FUNCTION__, '');

  if ($conf && !$reset) {
    return $conf;
  }

  $confdir = 'sites';

  $sites = array();
  if (file_exists(DRUPAL_ROOT . '/' . $confdir . '/sites.php')) {
    // This will overwrite $sites with the desired mappings.
    include(DRUPAL_ROOT . '/' . $confdir . '/sites.php');
  }

  $uri = explode('/', $_SERVER['SCRIPT_NAME'] ? $_SERVER['SCRIPT_NAME'] : $_SERVER['SCRIPT_FILENAME']);
  $server = explode('.', implode('.', array_reverse(explode(':', rtrim($_SERVER['HTTP_HOST'], '.')))));
  for ($i = count($uri) - 1; $i > 0; $i--) {
    for ($j = count($server); $j > 0; $j--) {
      $dir = implode('.', array_slice($server, -$j)) . implode('.', array_slice($uri, 0, $i));
      if (isset($sites[$dir]) && file_exists(DRUPAL_ROOT . '/' . $confdir . '/' . $sites[$dir])) {
        $dir = $sites[$dir];
      }
      if (file_exists(DRUPAL_ROOT . '/' . $confdir . '/' . $dir . '/settings.php') || (!$require_settings && file_exists(DRUPAL_ROOT . '/' . $confdir . '/' . $dir))) {
        $conf = "$confdir/$dir";
        return $conf;
      }
    }
  }
  $conf = "$confdir/default";
  return $conf;
}

/**
 * Sets appropriate server variables needed for command line scripts to work.
 *
 * This function can be called by command line scripts before bootstrapping
 * Drupal, to ensure that the page loads with the desired server parameters.
 * This is because many parts of Drupal assume that they are running in a web
 * browser and therefore use information from the global PHP $_SERVER variable
 * that does not get set when Drupal is run from the command line.
 *
 * In many cases, the default way in which this function populates the $_SERVER
 * variable is sufficient, and it can therefore be called without passing in
 * any input. However, command line scripts running on a multisite installation
 * (or on any installation that has settings.php stored somewhere other than
 * the sites/default folder) need to pass in the URL of the site to allow
 * Drupal to detect the correct location of the settings.php file. Passing in
 * the 'url' parameter is also required for functions like request_uri() to
 * return the expected values.
 *
 * Most other parameters do not need to be passed in, but may be necessary in
 * some cases; for example, if Drupal's ip_address() function needs to return
 * anything but the standard localhost value ('127.0.0.1'), the command line
 * script should pass in the desired value via the 'REMOTE_ADDR' key.
 *
 * @param $variables
 *   (optional) An associative array of variables within $_SERVER that should
 *   be replaced. If the special element 'url' is provided in this array, it
 *   will be used to populate some of the server defaults; it should be set to
 *   the URL of the current page request, excluding any $_GET request but
 *   including the script name (e.g., http://www.example.com/mysite/index.php).
 *
 * @see conf_path()
 * @see request_uri()
 * @see ip_address()
 */
function drupal_override_server_variables($variables = array()) {
  // Allow the provided URL to override any existing values in $_SERVER.
  if (isset($variables['url'])) {
    $url = parse_url($variables['url']);
    if (isset($url['host'])) {
      $_SERVER['HTTP_HOST'] = $url['host'];
    }
    if (isset($url['path'])) {
      $_SERVER['SCRIPT_NAME'] = $url['path'];
    }
    unset($variables['url']);
  }
  // Define default values for $_SERVER keys. These will be used if $_SERVER
  // does not already define them and no other values are passed in to this
  // function.
  $defaults = array(
    'HTTP_HOST' => 'localhost',
    'SCRIPT_NAME' => NULL,
    'REMOTE_ADDR' => '127.0.0.1',
    'REQUEST_METHOD' => 'GET',
    'SERVER_NAME' => NULL,
    'SERVER_SOFTWARE' => NULL,
    'HTTP_USER_AGENT' => NULL,
  );
  // Replace elements of the $_SERVER array, as appropriate.
  $_SERVER = $variables + $_SERVER + $defaults;
}

/**
 * Initializes the PHP environment.
 */
function drupal_environment_initialize() {
  if (!isset($_SERVER['HTTP_REFERER'])) {
    $_SERVER['HTTP_REFERER'] = '';
  }
  if (!isset($_SERVER['SERVER_PROTOCOL']) || ($_SERVER['SERVER_PROTOCOL'] != 'HTTP/1.0' && $_SERVER['SERVER_PROTOCOL'] != 'HTTP/1.1')) {
    $_SERVER['SERVER_PROTOCOL'] = 'HTTP/1.0';
  }

  if (isset($_SERVER['HTTP_HOST'])) {
    // As HTTP_HOST is user input, ensure it only contains characters allowed
    // in hostnames. See RFC 952 (and RFC 2181).
    // $_SERVER['HTTP_HOST'] is lowercased here per specifications.
    $_SERVER['HTTP_HOST'] = strtolower($_SERVER['HTTP_HOST']);
    if (!drupal_valid_http_host($_SERVER['HTTP_HOST'])) {
      // HTTP_HOST is invalid, e.g. if containing slashes it may be an attack.
      header($_SERVER['SERVER_PROTOCOL'] . ' 400 Bad Request');
      exit;
    }
  }
  else {
    // Some pre-HTTP/1.1 clients will not send a Host header. Ensure the key is
    // defined for E_ALL compliance.
    $_SERVER['HTTP_HOST'] = '';
  }

  // When clean URLs are enabled, emulate ?q=foo/bar using REQUEST_URI. It is
  // not possible to append the query string using mod_rewrite without the B
  // flag (this was added in Apache 2.2.8), because mod_rewrite unescapes the
  // path before passing it on to PHP. This is a problem when the path contains
  // e.g. "&" or "%" that have special meanings in URLs and must be encoded.
  $_GET['q'] = request_path();

  // Enforce E_ALL, but allow users to set levels not part of E_ALL.
  error_reporting(E_ALL | error_reporting());

  // Override PHP settings required for Drupal to work properly.
  // sites/default/default.settings.php contains more runtime settings.
  // The .htaccess file contains settings that cannot be changed at runtime.

  // Don't escape quotes when reading files from the database, disk, etc.
  ini_set('magic_quotes_runtime', '0');
  // Use session cookies, not transparent sessions that puts the session id in
  // the query string.
  ini_set('session.use_cookies', '1');
  ini_set('session.use_only_cookies', '1');
  ini_set('session.use_trans_sid', '0');
  // Don't send HTTP headers using PHP's session handler.
  ini_set('session.cache_limiter', 'none');
  // Use httponly session cookies.
  ini_set('session.cookie_httponly', '1');

  // Set sane locale settings, to ensure consistent string, dates, times and
  // numbers handling.
  setlocale(LC_ALL, 'C');
}

/**
 * Validates that a hostname (for example $_SERVER['HTTP_HOST']) is safe.
 *
 * @return
 *  TRUE if only containing valid characters, or FALSE otherwise.
 */
function drupal_valid_http_host($host) {
  return preg_match('/^\[?(?:[a-zA-Z0-9-:\]_]+\.?)+$/', $host);
}

/**
 * Sets the base URL, cookie domain, and session name from configuration.
 */
function drupal_settings_initialize() {
  global $base_url, $base_path, $base_root;

  // Export these settings.php variables to the global namespace.
  global $databases, $cookie_domain, $conf, $installed_profile, $update_free_access, $db_url, $db_prefix, $drupal_hash_salt, $is_https, $base_secure_url, $base_insecure_url;
  $conf = array();

  if (file_exists(DRUPAL_ROOT . '/' . conf_path() . '/settings.php')) {
    include_once DRUPAL_ROOT . '/' . conf_path() . '/settings.php';
  }
  $is_https = isset($_SERVER['HTTPS']) && strtolower($_SERVER['HTTPS']) == 'on';

  if (isset($base_url)) {
    // Parse fixed base URL from settings.php.
    $parts = parse_url($base_url);
    if (!isset($parts['path'])) {
      $parts['path'] = '';
    }
    $base_path = $parts['path'] . '/';
    // Build $base_root (everything until first slash after "scheme://").
    $base_root = substr($base_url, 0, strlen($base_url) - strlen($parts['path']));
  }
  else {
    // Create base URL.
    $http_protocol = $is_https ? 'https' : 'http';
    $base_root = $http_protocol . '://' . $_SERVER['HTTP_HOST'];

    $base_url = $base_root;

    // $_SERVER['SCRIPT_NAME'] can, in contrast to $_SERVER['PHP_SELF'], not
    // be modified by a visitor.
    if ($dir = rtrim(dirname($_SERVER['SCRIPT_NAME']), '\/')) {
      $base_path = $dir;
      $base_url .= $base_path;
      $base_path .= '/';
    }
    else {
      $base_path = '/';
    }
  }
  $base_secure_url = str_replace('http://', 'https://', $base_url);
  $base_insecure_url = str_replace('https://', 'http://', $base_url);

  if ($cookie_domain) {
    // If the user specifies the cookie domain, also use it for session name.
    $session_name = $cookie_domain;
  }
  else {
    // Otherwise use $base_url as session name, without the protocol
    // to use the same session identifiers across HTTP and HTTPS.
    list( , $session_name) = explode('://', $base_url, 2);
    // HTTP_HOST can be modified by a visitor, but we already sanitized it
    // in drupal_settings_initialize().
    if (!empty($_SERVER['HTTP_HOST'])) {
      $cookie_domain = $_SERVER['HTTP_HOST'];
      // Strip leading periods, www., and port numbers from cookie domain.
      $cookie_domain = ltrim($cookie_domain, '.');
      if (strpos($cookie_domain, 'www.') === 0) {
        $cookie_domain = substr($cookie_domain, 4);
      }
      $cookie_domain = explode(':', $cookie_domain);
      $cookie_domain = '.' . $cookie_domain[0];
    }
  }
  // Per RFC 2109, cookie domains must contain at least one dot other than the
  // first. For hosts such as 'localhost' or IP Addresses we don't set a cookie domain.
  if (count(explode('.', $cookie_domain)) > 2 && !is_numeric(str_replace('.', '', $cookie_domain))) {
    ini_set('session.cookie_domain', $cookie_domain);
  }
  // To prevent session cookies from being hijacked, a user can configure the
  // SSL version of their website to only transfer session cookies via SSL by
  // using PHP's session.cookie_secure setting. The browser will then use two
  // separate session cookies for the HTTPS and HTTP versions of the site. So we
  // must use different session identifiers for HTTPS and HTTP to prevent a
  // cookie collision.
  if ($is_https) {
    ini_set('session.cookie_secure', TRUE);
  }
  $prefix = ini_get('session.cookie_secure') ? 'SSESS' : 'SESS';
  session_name($prefix . substr(hash('sha256', $session_name), 0, 32));
}

/**
 * Returns and optionally sets the filename for a system resource.
 *
 * The filename, whether provided, cached, or retrieved from the database, is
 * only returned if the file exists.
 *
 * This function plays a key role in allowing Drupal's resources (modules
 * and themes) to be located in different places depending on a site's
 * configuration. For example, a module 'foo' may legally be be located
 * in any of these three places:
 *
 * modules/foo/foo.module
 * sites/all/modules/foo/foo.module
 * sites/example.com/modules/foo/foo.module
 *
 * Calling drupal_get_filename('module', 'foo') will give you one of
 * the above, depending on where the module is located.
 *
 * @param $type
 *   The type of the item (i.e. theme, theme_engine, module, profile).
 * @param $name
 *   The name of the item for which the filename is requested.
 * @param $filename
 *   The filename of the item if it is to be set explicitly rather
 *   than by consulting the database.
 *
 * @return
 *   The filename of the requested item or NULL if the item is not found.
 */
function drupal_get_filename($type, $name, $filename = NULL) {
  // The location of files will not change during the request, so do not use
  // drupal_static().
  static $files = array(), $dirs = array();

  // Profiles are a special case: they have a fixed location and naming.
  if ($type == 'profile') {
    $profile_filename = "profiles/$name/$name.profile";
    $files[$type][$name] = file_exists($profile_filename) ? $profile_filename : FALSE;
  }
  if (!isset($files[$type])) {
    $files[$type] = array();
  }

  if (!empty($filename) && file_exists($filename)) {
    $files[$type][$name] = $filename;
  }
  elseif (isset($files[$type][$name])) {
    // nothing
  }
  // Verify that we have an active database connection, before querying
  // the database. This is required because this function is called both
  // before we have a database connection (i.e. during installation) and
  // when a database connection fails.
  else {
    try {
      if (function_exists('db_query')) {
        $file = db_query("SELECT filename FROM {system} WHERE name = :name AND type = :type", array(':name' => $name, ':type' => $type))->fetchField();
        if (file_exists(DRUPAL_ROOT . '/' . $file)) {
          $files[$type][$name] = $file;
        }
      }
    }
    catch (Exception $e) {
      // The database table may not exist because Drupal is not yet installed,
      // or the database might be down. We have a fallback for this case so we
      // hide the error completely.
    }
    // Fallback to searching the filesystem if the database could not find the
    // file or the file returned by the database is not found.
    if (!isset($files[$type][$name])) {
      // We have a consistent directory naming: modules, themes...
      $dir = $type . 's';
      if ($type == 'theme_engine') {
        $dir = 'themes/engines';
        $extension = 'engine';
      }
      elseif ($type == 'theme') {
        $extension = 'info';
      }
      else {
        $extension = $type;
      }

      if (!isset($dirs[$dir][$extension])) {
        $dirs[$dir][$extension] = TRUE;
        if (!function_exists('drupal_system_listing')) {
          require_once DRUPAL_ROOT . '/includes/common.inc';
        }
        // Scan the appropriate directories for all files with the requested
        // extension, not just the file we are currently looking for. This
        // prevents unnecessary scans from being repeated when this function is
        // called more than once in the same page request.
        $matches = drupal_system_listing("/^" . DRUPAL_PHP_FUNCTION_PATTERN . "\.$extension$/", $dir, 'name', 0);
        foreach ($matches as $matched_name => $file) {
          $files[$type][$matched_name] = $file->uri;
        }
      }
    }
  }

  if (isset($files[$type][$name])) {
    return $files[$type][$name];
  }
}

/**
 * Loads the persistent variable table.
 *
 * The variable table is composed of values that have been saved in the table
 * with variable_set() as well as those explicitly specified in the
 * configuration file.
 */
function variable_initialize($conf = array()) {
  // NOTE: caching the variables improves performance by 20% when serving
  // cached pages.
  if ($cached = cache_get('variables', 'cache_bootstrap')) {
    $variables = $cached->data;
  }
  else {
    // Cache miss. Avoid a stampede.
    $name = 'variable_init';
    if (!lock_acquire($name, 1)) {
      // Another request is building the variable cache.
      // Wait, then re-run this function.
      lock_wait($name);
      return variable_initialize($conf);
    }
    else {
      // Proceed with variable rebuild.
      $variables = array_map('unserialize', db_query('SELECT name, value FROM {variable}')->fetchAllKeyed());
      cache_set('variables', $variables, 'cache_bootstrap');
      lock_release($name);
    }
  }

  foreach ($conf as $name => $value) {
    $variables[$name] = $value;
  }

  return $variables;
}

/**
 * Returns a persistent variable.
 *
 * Case-sensitivity of the variable_* functions depends on the database
 * collation used. To avoid problems, always use lower case for persistent
 * variable names.
 *
 * @param $name
 *   The name of the variable to return.
 * @param $default
 *   The default value to use if this variable has never been set.
 *
 * @return
 *   The value of the variable. Unserialization is taken care of as necessary.
 *
 * @see variable_del()
 * @see variable_set()
 */
function variable_get($name, $default = NULL) {
  global $conf;

  return isset($conf[$name]) ? $conf[$name] : $default;
}

/**
 * Sets a persistent variable.
 *
 * Case-sensitivity of the variable_* functions depends on the database
 * collation used. To avoid problems, always use lower case for persistent
 * variable names.
 *
 * @param $name
 *   The name of the variable to set.
 * @param $value
 *   The value to set. This can be any PHP data type; these functions take care
 *   of serialization as necessary.
 *
 * @see variable_del()
 * @see variable_get()
 */
function variable_set($name, $value) {
  global $conf;

  db_merge('variable')->key(array('name' => $name))->fields(array('value' => serialize($value)))->execute();

  cache_clear_all('variables', 'cache_bootstrap');

  $conf[$name] = $value;
}

/**
 * Unsets a persistent variable.
 *
 * Case-sensitivity of the variable_* functions depends on the database
 * collation used. To avoid problems, always use lower case for persistent
 * variable names.
 *
 * @param $name
 *   The name of the variable to undefine.
 *
 * @see variable_get()
 * @see variable_set()
 */
function variable_del($name) {
  global $conf;

  db_delete('variable')
    ->condition('name', $name)
    ->execute();
  cache_clear_all('variables', 'cache_bootstrap');

  unset($conf[$name]);
}

/**
 * Retrieves the current page from the cache.
 *
 * Note: we do not serve cached pages to authenticated users, or to anonymous
 * users when $_SESSION is non-empty. $_SESSION may contain status messages
 * from a form submission, the contents of a shopping cart, or other user-
 * specific content that should not be cached and displayed to other users.
 *
 * @param $check_only
 *   (optional) Set to TRUE to only return whether a previous call found a
 *   cache entry.
 *
 * @return
 *   The cache object, if the page was found in the cache, NULL otherwise.
 */
function drupal_page_get_cache($check_only = FALSE) {
  global $base_root;
  static $cache_hit = FALSE;

  if ($check_only) {
    return $cache_hit;
  }

  if (drupal_page_is_cacheable()) {
    $cache = cache_get($base_root . request_uri(), 'cache_page');
    if ($cache !== FALSE) {
      $cache_hit = TRUE;
    }
    return $cache;
  }
}

/**
 * Determines the cacheability of the current page.
 *
 * @param $allow_caching
 *   Set to FALSE if you want to prevent this page to get cached.
 *
 * @return
 *   TRUE if the current page can be cached, FALSE otherwise.
 */
function drupal_page_is_cacheable($allow_caching = NULL) {
  $allow_caching_static = &drupal_static(__FUNCTION__, TRUE);
  if (isset($allow_caching)) {
    $allow_caching_static = $allow_caching;
  }

  return $allow_caching_static && ($_SERVER['REQUEST_METHOD'] == 'GET' || $_SERVER['REQUEST_METHOD'] == 'HEAD')
    && !drupal_is_cli();
}

/**
 * Invokes a bootstrap hook in all bootstrap modules that implement it.
 *
 * @param $hook
 *   The name of the bootstrap hook to invoke.
 *
 * @see bootstrap_hooks()
 */
function bootstrap_invoke_all($hook) {
  // Bootstrap modules should have been loaded when this function is called, so
  // we don't need to tell module_list() to reset its internal list (and we
  // therefore leave the first parameter at its default value of FALSE). We
  // still pass in TRUE for the second parameter, though; in case this is the
  // first time during the bootstrap that module_list() is called, we want to
  // make sure that its internal cache is primed with the bootstrap modules
  // only.
  foreach (module_list(FALSE, TRUE) as $module) {
    drupal_load('module', $module);
    module_invoke($module, $hook);
  }
}

/**
 * Includes a file with the provided type and name.
 *
 * This prevents including a theme, engine, module, etc., more than once.
 *
 * @param $type
 *   The type of item to load (i.e. theme, theme_engine, module).
 * @param $name
 *   The name of the item to load.
 *
 * @return
 *   TRUE if the item is loaded or has already been loaded.
 */
function drupal_load($type, $name) {
  // Once a file is included this can't be reversed during a request so do not
  // use drupal_static() here.
  static $files = array();

  if (isset($files[$type][$name])) {
    return TRUE;
  }

  $filename = drupal_get_filename($type, $name);

  if ($filename) {
    include_once DRUPAL_ROOT . '/' . $filename;
    $files[$type][$name] = TRUE;

    return TRUE;
  }

  return FALSE;
}

/**
 * Sets an HTTP response header for the current page.
 *
 * Note: When sending a Content-Type header, always include a 'charset' type,
 * too. This is necessary to avoid security bugs (e.g. UTF-7 XSS).
 *
 * @param $name
 *   The HTTP header name, or the special 'Status' header name.
 * @param $value
 *   The HTTP header value; if equal to FALSE, the specified header is unset.
 *   If $name is 'Status', this is expected to be a status code followed by a
 *   reason phrase, e.g. "404 Not Found".
 * @param $append
 *   Whether to append the value to an existing header or to replace it.
 */
function drupal_add_http_header($name, $value, $append = FALSE) {
  // The headers as name/value pairs.
  $headers = &drupal_static('drupal_http_headers', array());

  $name_lower = strtolower($name);
  _drupal_set_preferred_header_name($name);

  if ($value === FALSE) {
    $headers[$name_lower] = FALSE;
  }
  elseif (isset($headers[$name_lower]) && $append) {
    // Multiple headers with identical names may be combined using comma (RFC
    // 2616, section 4.2).
    $headers[$name_lower] .= ',' . $value;
  }
  else {
    $headers[$name_lower] = $value;
  }
  drupal_send_headers(array($name => $headers[$name_lower]), TRUE);
}

/**
 * Gets the HTTP response headers for the current page.
 *
 * @param $name
 *   An HTTP header name. If omitted, all headers are returned as name/value
 *   pairs. If an array value is FALSE, the header has been unset.
 *
 * @return
 *   A string containing the header value, or FALSE if the header has been set,
 *   or NULL if the header has not been set.
 */
function drupal_get_http_header($name = NULL) {
  $headers = &drupal_static('drupal_http_headers', array());
  if (isset($name)) {
    $name = strtolower($name);
    return isset($headers[$name]) ? $headers[$name] : NULL;
  }
  else {
    return $headers;
  }
}

/**
 * Sets the preferred name for the HTTP header.
 *
 * Header names are case-insensitive, but for maximum compatibility they should
 * follow "common form" (see RFC 2617, section 4.2).
 */
function _drupal_set_preferred_header_name($name = NULL) {
  static $header_names = array();

  if (!isset($name)) {
    return $header_names;
  }
  $header_names[strtolower($name)] = $name;
}

/**
 * Sends the HTTP response headers that were previously set, adding defaults.
 *
 * Headers are set in drupal_add_http_header(). Default headers are not set
 * if they have been replaced or unset using drupal_add_http_header().
 *
 * @param array $default_headers
 *   (optional) An array of headers as name/value pairs.
 * @param bool $only_default
 *   (optional) If TRUE and headers have already been sent, send only the
 *   specified headers.
 */
function drupal_send_headers($default_headers = array(), $only_default = FALSE) {
  $headers_sent = &drupal_static(__FUNCTION__, FALSE);
  $headers = drupal_get_http_header();
  if ($only_default && $headers_sent) {
    $headers = array();
  }
  $headers_sent = TRUE;

  $header_names = _drupal_set_preferred_header_name();
  foreach ($default_headers as $name => $value) {
    $name_lower = strtolower($name);
    if (!isset($headers[$name_lower])) {
      $headers[$name_lower] = $value;
      $header_names[$name_lower] = $name;
    }
  }
  foreach ($headers as $name_lower => $value) {
    if ($name_lower == 'status') {
      header($_SERVER['SERVER_PROTOCOL'] . ' ' . $value);
    }
    // Skip headers that have been unset.
    elseif ($value) {
      header($header_names[$name_lower] . ': ' . $value);
    }
  }
}

/**
 * Sets HTTP headers in preparation for a page response.
 *
 * Authenticated users are always given a 'no-cache' header, and will fetch a
 * fresh page on every request. This prevents authenticated users from seeing
 * locally cached pages.
 *
 * Also give each page a unique ETag. This will force clients to include both
 * an If-Modified-Since header and an If-None-Match header when doing
 * conditional requests for the page (required by RFC 2616, section 13.3.4),
 * making the validation more robust. This is a workaround for a bug in Mozilla
 * Firefox that is triggered when Drupal's caching is enabled and the user
 * accesses Drupal via an HTTP proxy (see
 * https://bugzilla.mozilla.org/show_bug.cgi?id=269303): When an authenticated
 * user requests a page, and then logs out and requests the same page again,
 * Firefox may send a conditional request based on the page that was cached
 * locally when the user was logged in. If this page did not have an ETag
 * header, the request only contains an If-Modified-Since header. The date will
 * be recent, because with authenticated users the Last-Modified header always
 * refers to the time of the request. If the user accesses Drupal via a proxy
 * server, and the proxy already has a cached copy of the anonymous page with an
 * older Last-Modified date, the proxy may respond with 304 Not Modified, making
 * the client think that the anonymous and authenticated pageviews are
 * identical.
 *
 * @see drupal_page_set_cache()
 */
function drupal_page_header() {
  $headers_sent = &drupal_static(__FUNCTION__, FALSE);
  if ($headers_sent) {
    return TRUE;
  }
  $headers_sent = TRUE;

  $default_headers = array(
    'Expires' => 'Sun, 19 Nov 1978 05:00:00 GMT',
    'Last-Modified' => gmdate(DATE_RFC1123, REQUEST_TIME),
    'Cache-Control' => 'no-cache, must-revalidate, post-check=0, pre-check=0',
    'ETag' => '"' . REQUEST_TIME . '"',
  );
  drupal_send_headers($default_headers);
}

/**
 * Sets HTTP headers in preparation for a cached page response.
 *
 * The headers allow as much as possible in proxies and browsers without any
 * particular knowledge about the pages. Modules can override these headers
 * using drupal_add_http_header().
 *
 * If the request is conditional (using If-Modified-Since and If-None-Match),
 * and the conditions match those currently in the cache, a 304 Not Modified
 * response is sent.
 */
function drupal_serve_page_from_cache(stdClass $cache) {
  // Negotiate whether to use compression.
  $page_compression = variable_get('page_compression', TRUE) && extension_loaded('zlib');
  $return_compressed = $page_compression && isset($_SERVER['HTTP_ACCEPT_ENCODING']) && strpos($_SERVER['HTTP_ACCEPT_ENCODING'], 'gzip') !== FALSE;

  // Get headers set in hook_boot(). Keys are lower-case.
  $hook_boot_headers = drupal_get_http_header();

  // Headers generated in this function, that may be replaced or unset using
  // drupal_add_http_headers(). Keys are mixed-case.
  $default_headers = array();

  foreach ($cache->data['headers'] as $name => $value) {
    // In the case of a 304 response, certain headers must be sent, and the
    // remaining may not (see RFC 2616, section 10.3.5). Do not override
    // headers set in hook_boot().
    $name_lower = strtolower($name);
    if (in_array($name_lower, array('content-location', 'expires', 'cache-control', 'vary')) && !isset($hook_boot_headers[$name_lower])) {
      drupal_add_http_header($name, $value);
      unset($cache->data['headers'][$name]);
    }
  }

  // If the client sent a session cookie, a cached copy will only be served
  // to that one particular client due to Vary: Cookie. Thus, do not set
  // max-age > 0, allowing the page to be cached by external proxies, when a
  // session cookie is present unless the Vary header has been replaced or
  // unset in hook_boot().
  $max_age = !isset($_COOKIE[session_name()]) || isset($hook_boot_headers['vary']) ? variable_get('page_cache_maximum_age', 0) : 0;
  $default_headers['Cache-Control'] = 'public, max-age=' . $max_age;

  // Entity tag should change if the output changes.
  $etag = '"' . $cache->created . '-' . intval($return_compressed) . '"';
  header('Etag: ' . $etag);

  // See if the client has provided the required HTTP headers.
  $if_modified_since = isset($_SERVER['HTTP_IF_MODIFIED_SINCE']) ? strtotime($_SERVER['HTTP_IF_MODIFIED_SINCE']) : FALSE;
  $if_none_match = isset($_SERVER['HTTP_IF_NONE_MATCH']) ? stripslashes($_SERVER['HTTP_IF_NONE_MATCH']) : FALSE;

  if ($if_modified_since && $if_none_match
      && $if_none_match == $etag // etag must match
      && $if_modified_since == $cache->created) {  // if-modified-since must match
    header($_SERVER['SERVER_PROTOCOL'] . ' 304 Not Modified');
    drupal_send_headers($default_headers);
    return;
  }

  // Send the remaining headers.
  foreach ($cache->data['headers'] as $name => $value) {
    drupal_add_http_header($name, $value);
  }

  $default_headers['Last-Modified'] = gmdate(DATE_RFC1123, $cache->created);

  // HTTP/1.0 proxies does not support the Vary header, so prevent any caching
  // by sending an Expires date in the past. HTTP/1.1 clients ignores the
  // Expires header if a Cache-Control: max-age= directive is specified (see RFC
  // 2616, section 14.9.3).
  $default_headers['Expires'] = 'Sun, 19 Nov 1978 05:00:00 GMT';

  drupal_send_headers($default_headers);

  // Allow HTTP proxies to cache pages for anonymous users without a session
  // cookie. The Vary header is used to indicates the set of request-header
  // fields that fully determines whether a cache is permitted to use the
  // response to reply to a subsequent request for a given URL without
  // revalidation. If a Vary header has been set in hook_boot(), it is assumed
  // that the module knows how to cache the page.
  if (!isset($hook_boot_headers['vary']) && !variable_get('omit_vary_cookie')) {
    header('Vary: Cookie');
  }

  if ($page_compression) {
    header('Vary: Accept-Encoding', FALSE);
    // If page_compression is enabled, the cache contains gzipped data.
    if ($return_compressed) {
      // $cache->data['body'] is already gzip'ed, so make sure
      // zlib.output_compression does not compress it once more.
      ini_set('zlib.output_compression', '0');
      header('Content-Encoding: gzip');
    }
    else {
      // The client does not support compression, so unzip the data in the
      // cache. Strip the gzip header and run uncompress.
      $cache->data['body'] = gzinflate(substr(substr($cache->data['body'], 10), 0, -8));
    }
  }

  // Print the page.
  print $cache->data['body'];
}

/**
 * Defines the critical hooks that force modules to always be loaded.
 */
function bootstrap_hooks() {
  return array('boot', 'exit', 'watchdog', 'language_init');
}

/**
 * Unserializes and appends elements from a serialized string.
 *
 * @param $obj
 *   The object to which the elements are appended.
 * @param $field
 *   The attribute of $obj whose value should be unserialized.
 */
function drupal_unpack($obj, $field = 'data') {
  if ($obj->$field && $data = unserialize($obj->$field)) {
    foreach ($data as $key => $value) {
      if (!empty($key) && !isset($obj->$key)) {
        $obj->$key = $value;
      }
    }
  }
  return $obj;
}

/**
 * Translates a string to the current language or to a given language.
 *
 * The t() function serves two purposes. First, at run-time it translates
 * user-visible text into the appropriate language. Second, various mechanisms
 * that figure out what text needs to be translated work off t() -- the text
 * inside t() calls is added to the database of strings to be translated.
 * These strings are expected to be in English, so the first argument should
 * always be in English. To enable a fully-translatable site, it is important
 * that all human-readable text that will be displayed on the site or sent to
 * a user is passed through the t() function, or a related function. See the
 * @link http://drupal.org/node/322729 Localization API @endlink pages for
 * more information, including recommendations on how to break up or not
 * break up strings for translation.
 *
 * You should never use t() to translate variables, such as calling
 * @code t($text); @endcode, unless the text that the variable holds has been
 * passed through t() elsewhere (e.g., $text is one of several translated
 * literal strings in an array). It is especially important never to call
 * @code t($user_text); @endcode, where $user_text is some text that a user
 * entered - doing that can lead to cross-site scripting and other security
 * problems. However, you can use variable substitution in your string, to put
 * variable text such as user names or link URLs into translated text. Variable
 * substitution looks like this:
 * @code
 * $text = t("@name's blog", array('@name' => format_username($account)));
 * @endcode
 * Basically, you can put variables like @name into your string, and t() will
 * substitute their sanitized values at translation time. (See the
 * Localization API pages referenced above and the documentation of
 * format_string() for details about how to define variables in your string.)
 * Translators can then rearrange the string as necessary for the language
 * (e.g., in Spanish, it might be "blog de @name").
 *
 * During the Drupal installation phase, some resources used by t() wil not be
 * available to code that needs localization. See st() and get_t() for
 * alternatives.
 *
 * @param $string
 *   A string containing the English string to translate.
 * @param $args
 *   An associative array of replacements to make after translation. Based
 *   on the first character of the key, the value is escaped and/or themed.
 *   See format_string() for details.
 * @param $options
 *   An associative array of additional options, with the following elements:
 *   - 'langcode' (defaults to the current language): The language code to
 *     translate to a language other than what is used to display the page.
 *   - 'context' (defaults to the empty context): The context the source string
 *     belongs to.
 *
 * @return
 *   The translated string.
 *
 * @see st()
 * @see get_t()
 * @see format_string()
 * @ingroup sanitization
 */
function t($string, array $args = array(), array $options = array()) {
  global $language;
  static $custom_strings;

  // Merge in default.
  if (empty($options['langcode'])) {
    $options['langcode'] = isset($language->language) ? $language->language : 'en';
  }
  if (empty($options['context'])) {
    $options['context'] = '';
  }

  // First, check for an array of customized strings. If present, use the array
  // *instead of* database lookups. This is a high performance way to provide a
  // handful of string replacements. See settings.php for examples.
  // Cache the $custom_strings variable to improve performance.
  if (!isset($custom_strings[$options['langcode']])) {
    $custom_strings[$options['langcode']] = variable_get('locale_custom_strings_' . $options['langcode'], array());
  }
  // Custom strings work for English too, even if locale module is disabled.
  if (isset($custom_strings[$options['langcode']][$options['context']][$string])) {
    $string = $custom_strings[$options['langcode']][$options['context']][$string];
  }
  // Translate with locale module if enabled.
  elseif ($options['langcode'] != 'en' && function_exists('locale')) {
    $string = locale($string, $options['context'], $options['langcode']);
  }
  if (empty($args)) {
    return $string;
  }
  else {
    return format_string($string, $args);
  }
}

/**
 * Formats a string for HTML display by replacing variable placeholders.
 *
 * This function replaces variable placeholders in a string with the requested
 * values and escapes the values so they can be safely displayed as HTML. It
 * should be used on any unknown text that is intended to be printed to an HTML
 * page (especially text that may have come from untrusted users, since in that
 * case it prevents cross-site scripting and other security problems).
 *
 * In most cases, you should use t() rather than calling this function
 * directly, since it will translate the text (on non-English-only sites) in
 * addition to formatting it.
 *
 * @param $string
 *   A string containing placeholders.
 * @param $args
 *   An associative array of replacements to make. Occurrences in $string of
 *   any key in $args are replaced with the corresponding value, after optional
 *   sanitization and formatting. The type of sanitization and formatting
 *   depends on the first character of the key:
 *   - @variable: Escaped to HTML using check_plain(). Use this as the default
 *     choice for anything displayed on a page on the site.
 *   - %variable: Escaped to HTML and formatted using drupal_placeholder(),
 *     which makes it display as <em>emphasized</em> text.
 *   - !variable: Inserted as is, with no sanitization or formatting. Only use
 *     this for text that has already been prepared for HTML display (for
 *     example, user-supplied text that has already been run through
 *     check_plain() previously, or is expected to contain some limited HTML
 *     tags and has already been run through filter_xss() previously).
 *
 * @see t()
 * @ingroup sanitization
 */
function format_string($string, array $args = array()) {
  // Transform arguments before inserting them.
  foreach ($args as $key => $value) {
    switch ($key[0]) {
      case '@':
        // Escaped only.
        $args[$key] = check_plain($value);
        break;

      case '%':
      default:
        // Escaped and placeholder.
        $args[$key] = drupal_placeholder($value);
        break;

      case '!':
        // Pass-through.
    }
  }
  return strtr($string, $args);
}

/**
 * Encodes special characters in a plain-text string for display as HTML.
 *
 * Also validates strings as UTF-8 to prevent cross site scripting attacks on
 * Internet Explorer 6.
 *
 * @param $text
 *   The text to be checked or processed.
 *
 * @return
 *   An HTML safe version of $text, or an empty string if $text is not
 *   valid UTF-8.
 *
 * @see drupal_validate_utf8()
 * @ingroup sanitization
 */
function check_plain($text) {
  return htmlspecialchars($text, ENT_QUOTES, 'UTF-8');
}

/**
 * Checks whether a string is valid UTF-8.
 *
 * All functions designed to filter input should use drupal_validate_utf8
 * to ensure they operate on valid UTF-8 strings to prevent bypass of the
 * filter.
 *
 * When text containing an invalid UTF-8 lead byte (0xC0 - 0xFF) is presented
 * as UTF-8 to Internet Explorer 6, the program may misinterpret subsequent
 * bytes. When these subsequent bytes are HTML control characters such as
 * quotes or angle brackets, parts of the text that were deemed safe by filters
 * end up in locations that are potentially unsafe; An onerror attribute that
 * is outside of a tag, and thus deemed safe by a filter, can be interpreted
 * by the browser as if it were inside the tag.
 *
 * The function does not return FALSE for strings containing character codes
 * above U+10FFFF, even though these are prohibited by RFC 3629.
 *
 * @param $text
 *   The text to check.
 *
 * @return
 *   TRUE if the text is valid UTF-8, FALSE if not.
 */
function drupal_validate_utf8($text) {
  if (strlen($text) == 0) {
    return TRUE;
  }
  // With the PCRE_UTF8 modifier 'u', preg_match() fails silently on strings
  // containing invalid UTF-8 byte sequences. It does not reject character
  // codes above U+10FFFF (represented by 4 or more octets), though.
  return (preg_match('/^./us', $text) == 1);
}

/**
 * Returns the equivalent of Apache's $_SERVER['REQUEST_URI'] variable.
 *
 * Because $_SERVER['REQUEST_URI'] is only available on Apache, we generate an
 * equivalent using other environment variables.
 */
function request_uri() {
  if (isset($_SERVER['REQUEST_URI'])) {
    $uri = $_SERVER['REQUEST_URI'];
  }
  else {
    if (isset($_SERVER['argv'])) {
      $uri = $_SERVER['SCRIPT_NAME'] . '?' . $_SERVER['argv'][0];
    }
    elseif (isset($_SERVER['QUERY_STRING'])) {
      $uri = $_SERVER['SCRIPT_NAME'] . '?' . $_SERVER['QUERY_STRING'];
    }
    else {
      $uri = $_SERVER['SCRIPT_NAME'];
    }
  }
  // Prevent multiple slashes to avoid cross site requests via the Form API.
  $uri = '/' . ltrim($uri, '/');

  return $uri;
}

/**
 * Logs an exception.
 *
 * This is a wrapper function for watchdog() which automatically decodes an
 * exception.
 *
 * @param $type
 *   The category to which this message belongs.
 * @param $exception
 *   The exception that is going to be logged.
 * @param $message
 *   The message to store in the log. If empty, a text that contains all useful
 *   information about the passed-in exception is used.
 * @param $variables
 *   Array of variables to replace in the message on display. Defaults to the
 *   return value of drupal_decode_exception().
 * @param $severity
 *   The severity of the message, as per RFC 3164.
 * @param $link
 *   A link to associate with the message.
 *
 * @see watchdog()
 * @see drupal_decode_exception()
 */
function watchdog_exception($type, Exception $exception, $message = NULL, $variables = array(), $severity = WATCHDOG_ERROR, $link = NULL) {

   // Use a default value if $message is not set.
   if (empty($message)) {
     // The exception message is run through check_plain() by _drupal_decode_exception().
     $message = '%type: !message in %function (line %line of %file).';
   }
   // $variables must be an array so that we can add the exception information.
   if (!is_array($variables)) {
     $variables = array();
   }

   require_once DRUPAL_ROOT . '/includes/errors.inc';
   $variables += _drupal_decode_exception($exception);
   watchdog($type, $message, $variables, $severity, $link);
}

/**
 * Logs a system message.
 *
 * @param $type
 *   The category to which this message belongs. Can be any string, but the
 *   general practice is to use the name of the module calling watchdog().
 * @param $message
 *   The message to store in the log. Keep $message translatable
 *   by not concatenating dynamic values into it! Variables in the
 *   message should be added by using placeholder strings alongside
 *   the variables argument to declare the value of the placeholders.
 *   See t() for documentation on how $message and $variables interact.
 * @param $variables
 *   Array of variables to replace in the message on display or
 *   NULL if message is already translated or not possible to
 *   translate.
 * @param $severity
 *   The severity of the message; one of the following values as defined in
 *   @link http://www.faqs.org/rfcs/rfc3164.html RFC 3164: @endlink
 *   - WATCHDOG_EMERGENCY: Emergency, system is unusable.
 *   - WATCHDOG_ALERT: Alert, action must be taken immediately.
 *   - WATCHDOG_CRITICAL: Critical conditions.
 *   - WATCHDOG_ERROR: Error conditions.
 *   - WATCHDOG_WARNING: Warning conditions.
 *   - WATCHDOG_NOTICE: (default) Normal but significant conditions.
 *   - WATCHDOG_INFO: Informational messages.
 *   - WATCHDOG_DEBUG: Debug-level messages.
 * @param $link
 *   A link to associate with the message.
 *
 * @see watchdog_severity_levels()
 * @see hook_watchdog()
 */
function watchdog($type, $message, $variables = array(), $severity = WATCHDOG_NOTICE, $link = NULL) {
  global $user, $base_root;

  static $in_error_state = FALSE;

  // It is possible that the error handling will itself trigger an error. In that case, we could
  // end up in an infinite loop. To avoid that, we implement a simple static semaphore.
  if (!$in_error_state && function_exists('module_implements')) {
    $in_error_state = TRUE;

    // The user object may not exist in all conditions, so 0 is substituted if needed.
    $user_uid = isset($user->uid) ? $user->uid : 0;

    // Prepare the fields to be logged
    $log_entry = array(
      'type'        => $type,
      'message'     => $message,
      'variables'   => $variables,
      'severity'    => $severity,
      'link'        => $link,
      'user'        => $user,
      'uid'         => $user_uid,
      'request_uri' => $base_root . request_uri(),
      'referer'     => isset($_SERVER['HTTP_REFERER']) ? $_SERVER['HTTP_REFERER'] : '',
      'ip'          => ip_address(),
      // Request time isn't accurate for long processes, use time() instead.
      'timestamp'   => time(),
    );

    // Call the logging hooks to log/process the message
    foreach (module_implements('watchdog') as $module) {
      module_invoke($module, 'watchdog', $log_entry);
    }

    // It is critical that the semaphore is only cleared here, in the parent
    // watchdog() call (not outside the loop), to prevent recursive execution.
    $in_error_state = FALSE;
  }
}

/**
 * Sets a message to display to the user.
 *
 * Messages are stored in a session variable and displayed in page.tpl.php via
 * the $messages theme variable.
 *
 * Example usage:
 * @code
 * drupal_set_message(t('An error occurred and processing did not complete.'), 'error');
 * @endcode
 *
 * @param string $message
 *   (optional) The translated message to be displayed to the user. For
 *   consistency with other messages, it should begin with a capital letter and
 *   end with a period.
 * @param string $type
 *   (optional) The message's type. Defaults to 'status'. These values are
 *   supported:
 *   - 'status'
 *   - 'warning'
 *   - 'error'
 * @param bool $repeat
 *   (optional) If this is FALSE and the message is already set, then the
 *   message won't be repeated. Defaults to TRUE.
 *
 * @return array|null
 *   A multidimensional array with keys corresponding to the set message types.
 *   The indexed array values of each contain the set messages for that type.
 *   Or, if there are no messages set, the function returns NULL.
 *
 * @see drupal_get_messages()
 * @see theme_status_messages()
 */
function drupal_set_message($message = NULL, $type = 'status', $repeat = TRUE) {
  if ($message) {
    if (!isset($_SESSION['messages'][$type])) {
      $_SESSION['messages'][$type] = array();
    }

    if ($repeat || !in_array($message, $_SESSION['messages'][$type])) {
      $_SESSION['messages'][$type][] = $message;
    }

    // Mark this page as being uncacheable.
    drupal_page_is_cacheable(FALSE);
  }

  // Messages not set when DB connection fails.
  return isset($_SESSION['messages']) ? $_SESSION['messages'] : NULL;
}

/**
 * Returns all messages that have been set with drupal_set_message().
 *
 * @param string $type
 *   (optional) Limit the messages returned by type. Defaults to NULL, meaning
 *   all types. These values are supported:
 *   - NULL
 *   - 'status'
 *   - 'warning'
 *   - 'error'
 * @param bool $clear_queue
 *   (optional) If this is TRUE, the queue will be cleared of messages of the
 *   type specified in the $type parameter. Otherwise the queue will be left
 *   intact. Defaults to TRUE.
 *
 * @return array
 *   A multidimensional array with keys corresponding to the set message types.
 *   The indexed array values of each contain the set messages for that type.
 *   The messages returned are limited to the type specified in the $type
 *   parameter. If there are no messages of the specified type, an empty array
 *   is returned.
 *
 * @see drupal_set_message()
 * @see theme_status_messages()
 */
function drupal_get_messages($type = NULL, $clear_queue = TRUE) {
  if ($messages = drupal_set_message()) {
    if ($type) {
      if ($clear_queue) {
        unset($_SESSION['messages'][$type]);
      }
      if (isset($messages[$type])) {
        return array($type => $messages[$type]);
      }
    }
    else {
      if ($clear_queue) {
        unset($_SESSION['messages']);
      }
      return $messages;
    }
  }
  return array();
}

/**
 * Gets the title of the current page.
 *
 * The title is displayed on the page and in the title bar.
 *
 * @return
 *   The current page's title.
 */
function drupal_get_title() {
  $title = drupal_set_title();

  // During a bootstrap, menu.inc is not included and thus we cannot provide a title.
  if (!isset($title) && function_exists('menu_get_active_title')) {
    $title = check_plain(menu_get_active_title());
  }

  return $title;
}

/**
 * Sets the title of the current page.
 *
 * The title is displayed on the page and in the title bar.
 *
 * @param $title
 *   Optional string value to assign to the page title; or if set to NULL
 *   (default), leaves the current title unchanged.
 * @param $output
 *   Optional flag - normally should be left as CHECK_PLAIN. Only set to
 *   PASS_THROUGH if you have already removed any possibly dangerous code
 *   from $title using a function like check_plain() or filter_xss(). With this
 *   flag the string will be passed through unchanged.
 *
 * @return
 *   The updated title of the current page.
 */
function drupal_set_title($title = NULL, $output = CHECK_PLAIN) {
  $stored_title = &drupal_static(__FUNCTION__);

  if (isset($title)) {
    $stored_title = ($output == PASS_THROUGH) ? $title : check_plain($title);
  }

  return $stored_title;
}

/**
 * Checks to see if an IP address has been blocked.
 *
 * Blocked IP addresses are stored in the database by default. However for
 * performance reasons we allow an override in settings.php. This allows us
 * to avoid querying the database at this critical stage of the bootstrap if
 * an administrative interface for IP address blocking is not required.
 *
 * @param $ip
 *   IP address to check.
 *
 * @return bool
 *   TRUE if access is denied, FALSE if access is allowed.
 */
function drupal_is_denied($ip) {
  // Because this function is called on every page request, we first check
  // for an array of IP addresses in settings.php before querying the
  // database.
  $blocked_ips = variable_get('blocked_ips');
  $denied = FALSE;
  if (isset($blocked_ips) && is_array($blocked_ips)) {
    $denied = in_array($ip, $blocked_ips);
  }
  // Only check if database.inc is loaded already. If
  // $conf['page_cache_without_database'] = TRUE; is set in settings.php,
  // then the database won't be loaded here so the IPs in the database
  // won't be denied. However the user asked explicitly not to use the
  // database and also in this case it's quite likely that the user relies
  // on higher performance solutions like a firewall.
  elseif (class_exists('Database', FALSE)) {
    $denied = (bool)db_query("SELECT 1 FROM {blocked_ips} WHERE ip = :ip", array(':ip' => $ip))->fetchField();
  }
  return $denied;
}

/**
 * Handles denied users.
 *
 * @param $ip
 *   IP address to check. Prints a message and exits if access is denied.
 */
function drupal_block_denied($ip) {
  // Deny access to blocked IP addresses - t() is not yet available.
  if (drupal_is_denied($ip)) {
    header($_SERVER['SERVER_PROTOCOL'] . ' 403 Forbidden');
    print 'Sorry, ' . check_plain(ip_address()) . ' has been banned.';
    exit();
  }
}

/**
 * Returns a string of highly randomized bytes (over the full 8-bit range).
 *
 * This function is better than simply calling mt_rand() or any other built-in
 * PHP function because it can return a long string of bytes (compared to < 4
 * bytes normally from mt_rand()) and uses the best available pseudo-random
 * source.
 *
 * @param $count
 *   The number of characters (bytes) to return in the string.
 */
function drupal_random_bytes($count)  {
  // $random_state does not use drupal_static as it stores random bytes.
  static $random_state, $bytes, $php_compatible;
  // Initialize on the first call. The contents of $_SERVER includes a mix of
  // user-specific and system information that varies a little with each page.
  if (!isset($random_state)) {
    $random_state = print_r($_SERVER, TRUE);
    if (function_exists('getmypid')) {
      // Further initialize with the somewhat random PHP process ID.
      $random_state .= getmypid();
    }
    $bytes = '';
  }
  if (strlen($bytes) < $count) {
    // PHP versions prior 5.3.4 experienced openssl_random_pseudo_bytes()
    // locking on Windows and rendered it unusable.
    if (!isset($php_compatible)) {
      $php_compatible = version_compare(PHP_VERSION, '5.3.4', '>=');
    }
    // /dev/urandom is available on many *nix systems and is considered the
    // best commonly available pseudo-random source.
    if ($fh = @fopen('/dev/urandom', 'rb')) {
      // PHP only performs buffered reads, so in reality it will always read
      // at least 4096 bytes. Thus, it costs nothing extra to read and store
      // that much so as to speed any additional invocations.
      $bytes .= fread($fh, max(4096, $count));
      fclose($fh);
    }
    // openssl_random_pseudo_bytes() will find entropy in a system-dependent
    // way.
    elseif ($php_compatible && function_exists('openssl_random_pseudo_bytes')) {
      $bytes .= openssl_random_pseudo_bytes($count - strlen($bytes));
    }
    // If /dev/urandom is not available or returns no bytes, this loop will
    // generate a good set of pseudo-random bytes on any system.
    // Note that it may be important that our $random_state is passed
    // through hash() prior to being rolled into $output, that the two hash()
    // invocations are different, and that the extra input into the first one -
    // the microtime() - is prepended rather than appended. This is to avoid
    // directly leaking $random_state via the $output stream, which could
    // allow for trivial prediction of further "random" numbers.
    while (strlen($bytes) < $count) {
      $random_state = hash('sha256', microtime() . mt_rand() . $random_state);
      $bytes .= hash('sha256', mt_rand() . $random_state, TRUE);
    }
  }
  $output = substr($bytes, 0, $count);
  $bytes = substr($bytes, $count);
  return $output;
}

/**
 * Calculates a base-64 encoded, URL-safe sha-256 hmac.
 *
 * @param $data
 *   String to be validated with the hmac.
 * @param $key
 *   A secret string key.
 *
 * @return
 *   A base-64 encoded sha-256 hmac, with + replaced with -, / with _ and
 *   any = padding characters removed.
 */
function drupal_hmac_base64($data, $key) {
  $hmac = base64_encode(hash_hmac('sha256', $data, $key, TRUE));
  // Modify the hmac so it's safe to use in URLs.
  return strtr($hmac, array('+' => '-', '/' => '_', '=' => ''));
}

/**
 * Calculates a base-64 encoded, URL-safe sha-256 hash.
 *
 * @param $data
 *   String to be hashed.
 *
 * @return
 *   A base-64 encoded sha-256 hash, with + replaced with -, / with _ and
 *   any = padding characters removed.
 */
function drupal_hash_base64($data) {
  $hash = base64_encode(hash('sha256', $data, TRUE));
  // Modify the hash so it's safe to use in URLs.
  return strtr($hash, array('+' => '-', '/' => '_', '=' => ''));
}

/**
 * Merges multiple arrays, recursively, and returns the merged array.
 *
 * This function is similar to PHP's array_merge_recursive() function, but it
 * handles non-array values differently. When merging values that are not both
 * arrays, the latter value replaces the former rather than merging with it.
 *
 * Example:
 * @code
 * $link_options_1 = array('fragment' => 'x', 'attributes' => array('title' => t('X'), 'class' => array('a', 'b')));
 * $link_options_2 = array('fragment' => 'y', 'attributes' => array('title' => t('Y'), 'class' => array('c', 'd')));
 *
 * // This results in array('fragment' => array('x', 'y'), 'attributes' => array('title' => array(t('X'), t('Y')), 'class' => array('a', 'b', 'c', 'd'))).
 * $incorrect = array_merge_recursive($link_options_1, $link_options_2);
 *
 * // This results in array('fragment' => 'y', 'attributes' => array('title' => t('Y'), 'class' => array('a', 'b', 'c', 'd'))).
 * $correct = drupal_array_merge_deep($link_options_1, $link_options_2);
 * @endcode
 *
 * @param ...
 *   Arrays to merge.
 *
 * @return
 *   The merged array.
 *
 * @see drupal_array_merge_deep_array()
 */
function drupal_array_merge_deep() {
  $args = func_get_args();
  return drupal_array_merge_deep_array($args);
}

/**
 * Merges multiple arrays, recursively, and returns the merged array.
 *
 * This function is equivalent to drupal_array_merge_deep(), except the
 * input arrays are passed as a single array parameter rather than a variable
 * parameter list.
 *
 * The following are equivalent:
 * - drupal_array_merge_deep($a, $b);
 * - drupal_array_merge_deep_array(array($a, $b));
 *
 * The following are also equivalent:
 * - call_user_func_array('drupal_array_merge_deep', $arrays_to_merge);
 * - drupal_array_merge_deep_array($arrays_to_merge);
 *
 * @see drupal_array_merge_deep()
 */
function drupal_array_merge_deep_array($arrays) {
  $result = array();

  foreach ($arrays as $array) {
    foreach ($array as $key => $value) {
      // Renumber integer keys as array_merge_recursive() does. Note that PHP
      // automatically converts array keys that are integer strings (e.g., '1')
      // to integers.
      if (is_integer($key)) {
        $result[] = $value;
      }
      // Recurse when both values are arrays.
      elseif (isset($result[$key]) && is_array($result[$key]) && is_array($value)) {
        $result[$key] = drupal_array_merge_deep_array(array($result[$key], $value));
      }
      // Otherwise, use the latter value, overriding any previous value.
      else {
        $result[$key] = $value;
      }
    }
  }

  return $result;
}

/**
 * Generates a default anonymous $user object.
 *
 * @return Object - the user object.
 */
function drupal_anonymous_user() {
  $user = new stdClass();
  $user->uid = 0;
  $user->hostname = ip_address();
  $user->roles = array();
  $user->roles[DRUPAL_ANONYMOUS_RID] = 'anonymous user';
  $user->cache = 0;
  return $user;
}

/**
 * Ensures Drupal is bootstrapped to the specified phase.
 *
 * In order to bootstrap Drupal from another PHP script, you can use this code:
 * @code
 *   define('DRUPAL_ROOT', '/path/to/drupal');
 *   require_once DRUPAL_ROOT . '/includes/bootstrap.inc';
 *   drupal_bootstrap(DRUPAL_BOOTSTRAP_FULL);
 * @endcode
 *
 * @param $phase
 *   A constant telling which phase to bootstrap to. When you bootstrap to a
 *   particular phase, all earlier phases are run automatically. Possible
 *   values:
 *   - DRUPAL_BOOTSTRAP_CONFIGURATION: Initializes configuration.
 *   - DRUPAL_BOOTSTRAP_PAGE_CACHE: Tries to serve a cached page.
 *   - DRUPAL_BOOTSTRAP_DATABASE: Initializes the database layer.
 *   - DRUPAL_BOOTSTRAP_VARIABLES: Initializes the variable system.
 *   - DRUPAL_BOOTSTRAP_SESSION: Initializes session handling.
 *   - DRUPAL_BOOTSTRAP_PAGE_HEADER: Sets up the page header.
 *   - DRUPAL_BOOTSTRAP_LANGUAGE: Finds out the language of the page.
 *   - DRUPAL_BOOTSTRAP_FULL: Fully loads Drupal. Validates and fixes input
 *     data.
 * @param $new_phase
 *   A boolean, set to FALSE if calling drupal_bootstrap from inside a
 *   function called from drupal_bootstrap (recursion).
 *
 * @return
 *   The most recently completed phase.
 */
function drupal_bootstrap($phase = NULL, $new_phase = TRUE) {
  // Not drupal_static(), because does not depend on any run-time information.
  static $phases = array(
    DRUPAL_BOOTSTRAP_CONFIGURATION,
    DRUPAL_BOOTSTRAP_PAGE_CACHE,
    DRUPAL_BOOTSTRAP_DATABASE,
    DRUPAL_BOOTSTRAP_VARIABLES,
    DRUPAL_BOOTSTRAP_SESSION,
    DRUPAL_BOOTSTRAP_PAGE_HEADER,
    DRUPAL_BOOTSTRAP_LANGUAGE,
    DRUPAL_BOOTSTRAP_FULL,
  );
  // Not drupal_static(), because the only legitimate API to control this is to
  // call drupal_bootstrap() with a new phase parameter.
  static $final_phase;
  // Not drupal_static(), because it's impossible to roll back to an earlier
  // bootstrap state.
  static $stored_phase = -1;

  // When not recursing, store the phase name so it's not forgotten while
  // recursing.
  if ($new_phase) {
    $final_phase = $phase;
  }
  if (isset($phase)) {
    // Call a phase if it has not been called before and is below the requested
    // phase.
    while ($phases && $phase > $stored_phase && $final_phase > $stored_phase) {
      $current_phase = array_shift($phases);

      // This function is re-entrant. Only update the completed phase when the
      // current call actually resulted in a progress in the bootstrap process.
      if ($current_phase > $stored_phase) {
        $stored_phase = $current_phase;
      }

      switch ($current_phase) {
        case DRUPAL_BOOTSTRAP_CONFIGURATION:
          _drupal_bootstrap_configuration();
          break;

        case DRUPAL_BOOTSTRAP_PAGE_CACHE:
          _drupal_bootstrap_page_cache();
          break;

        case DRUPAL_BOOTSTRAP_DATABASE:
          _drupal_bootstrap_database();
          break;

        case DRUPAL_BOOTSTRAP_VARIABLES:
          _drupal_bootstrap_variables();
          break;

        case DRUPAL_BOOTSTRAP_SESSION:
          require_once DRUPAL_ROOT . '/' . variable_get('session_inc', 'includes/session.inc');
          drupal_session_initialize();
          break;

        case DRUPAL_BOOTSTRAP_PAGE_HEADER:
          _drupal_bootstrap_page_header();
          break;

        case DRUPAL_BOOTSTRAP_LANGUAGE:
          drupal_language_initialize();
          break;

        case DRUPAL_BOOTSTRAP_FULL:
          require_once DRUPAL_ROOT . '/includes/common.inc';
          _drupal_bootstrap_full();
          break;
      }
    }
  }
  return $stored_phase;
}

/**
 * Returns the time zone of the current user.
 */
function drupal_get_user_timezone() {
  global $user;
  if (variable_get('configurable_timezones', 1) && $user->uid && $user->timezone) {
    return $user->timezone;
  }
  else {
    // Ignore PHP strict notice if time zone has not yet been set in the php.ini
    // configuration.
    return variable_get('date_default_timezone', @date_default_timezone_get());
  }
}

/**
 * Provides custom PHP error handling.
 *
 * @param $error_level
 *   The level of the error raised.
 * @param $message
 *   The error message.
 * @param $filename
 *   The filename that the error was raised in.
 * @param $line
 *   The line number the error was raised at.
 * @param $context
 *   An array that points to the active symbol table at the point the error
 *   occurred.
 */
function _drupal_error_handler($error_level, $message, $filename, $line, $context) {
  require_once DRUPAL_ROOT . '/includes/errors.inc';
  _drupal_error_handler_real($error_level, $message, $filename, $line, $context);
}

/**
 * Provides custom PHP exception handling.
 *
 * Uncaught exceptions are those not enclosed in a try/catch block. They are
 * always fatal: the execution of the script will stop as soon as the exception
 * handler exits.
 *
 * @param $exception
 *   The exception object that was thrown.
 */
function _drupal_exception_handler($exception) {
  require_once DRUPAL_ROOT . '/includes/errors.inc';

  try {
    // Log the message to the watchdog and return an error page to the user.
    _drupal_log_error(_drupal_decode_exception($exception), TRUE);
  }
  catch (Exception $exception2) {
    // Another uncaught exception was thrown while handling the first one.
    // If we are displaying errors, then do so with no possibility of a further uncaught exception being thrown.
    if (error_displayable()) {
      print '<h1>Additional uncaught exception thrown while handling exception.</h1>';
      print '<h2>Original</h2><p>' . _drupal_render_exception_safe($exception) . '</p>';
      print '<h2>Additional</h2><p>' . _drupal_render_exception_safe($exception2) . '</p><hr />';
    }
  }
}

/**
 * Sets up the script environment and loads settings.php.
 */
function _drupal_bootstrap_configuration() {
  // Set the Drupal custom error handler.
  set_error_handler('_drupal_error_handler');
  set_exception_handler('_drupal_exception_handler');

  drupal_environment_initialize();
  // Start a page timer:
  timer_start('page');
  // Initialize the configuration, including variables from settings.php.
  drupal_settings_initialize();
}

/**
 * Attempts to serve a page from the cache.
 */
function _drupal_bootstrap_page_cache() {
  global $user;

  // Allow specifying special cache handlers in settings.php, like
  // using memcached or files for storing cache information.
  require_once DRUPAL_ROOT . '/includes/cache.inc';
  foreach (variable_get('cache_backends', array()) as $include) {
    require_once DRUPAL_ROOT . '/' . $include;
  }
  // Check for a cache mode force from settings.php.
  if (variable_get('page_cache_without_database')) {
    $cache_enabled = TRUE;
  }
  else {
    drupal_bootstrap(DRUPAL_BOOTSTRAP_VARIABLES, FALSE);
    $cache_enabled = variable_get('cache');
  }
  drupal_block_denied(ip_address());
  // If there is no session cookie and cache is enabled (or forced), try
  // to serve a cached page.
  if (!isset($_COOKIE[session_name()]) && $cache_enabled) {
    // Make sure there is a user object because its timestamp will be
    // checked, hook_boot might check for anonymous user etc.
    $user = drupal_anonymous_user();
    // Get the page from the cache.
    $cache = drupal_page_get_cache();
    // If there is a cached page, display it.
    if (is_object($cache)) {
      header('X-Drupal-Cache: HIT');
      // Restore the metadata cached with the page.
      $_GET['q'] = $cache->data['path'];
      drupal_set_title($cache->data['title'], PASS_THROUGH);
      date_default_timezone_set(drupal_get_user_timezone());
      // If the skipping of the bootstrap hooks is not enforced, call
      // hook_boot.
      if (variable_get('page_cache_invoke_hooks', TRUE)) {
        bootstrap_invoke_all('boot');
      }
      drupal_serve_page_from_cache($cache);
      // If the skipping of the bootstrap hooks is not enforced, call
      // hook_exit.
      if (variable_get('page_cache_invoke_hooks', TRUE)) {
        bootstrap_invoke_all('exit');
      }
      // We are done.
      exit;
    }
    else {
      header('X-Drupal-Cache: MISS');
    }
  }
}

/**
 * Initializes the database system and registers autoload functions.
 */
function _drupal_bootstrap_database() {
  // Redirect the user to the installation script if Drupal has not been
  // installed yet (i.e., if no $databases array has been defined in the
  // settings.php file) and we are not already installing.
  if (empty($GLOBALS['databases']) && !drupal_installation_attempted()) {
    include_once DRUPAL_ROOT . '/includes/install.inc';
    install_goto('install.php');
  }

  // The user agent header is used to pass a database prefix in the request when
  // running tests. However, for security reasons, it is imperative that we
  // validate we ourselves made the request.
  if ($test_prefix = drupal_valid_test_ua()) {
    // Set the test run id for use in other parts of Drupal.
    $test_info = &$GLOBALS['drupal_test_info'];
    $test_info['test_run_id'] = $test_prefix;
    $test_info['in_child_site'] = TRUE;

    foreach ($GLOBALS['databases']['default'] as &$value) {
      // Extract the current default database prefix.
      if (!isset($value['prefix'])) {
        $current_prefix = '';
      }
      elseif (is_array($value['prefix'])) {
        $current_prefix = $value['prefix']['default'];
      }
      else {
        $current_prefix = $value['prefix'];
      }

      // Remove the current database prefix and replace it by our own.
      $value['prefix'] = array(
        'default' => $current_prefix . $test_prefix,
      );
    }
  }

  // Initialize the database system. Note that the connection
  // won't be initialized until it is actually requested.
  require_once DRUPAL_ROOT . '/includes/database/database.inc';

  // Register autoload functions so that we can access classes and interfaces.
  // The database autoload routine comes first so that we can load the database
  // system without hitting the database. That is especially important during
  // the install or upgrade process.
  spl_autoload_register('drupal_autoload_class');
  spl_autoload_register('drupal_autoload_interface');
}

/**
 * Loads system variables and all enabled bootstrap modules.
 */
function _drupal_bootstrap_variables() {
  global $conf;

  // Initialize the lock system.
  require_once DRUPAL_ROOT . '/' . variable_get('lock_inc', 'includes/lock.inc');
  lock_initialize();

  // Load variables from the database, but do not overwrite variables set in settings.php.
  $conf = variable_initialize(isset($conf) ? $conf : array());
  // Load bootstrap modules.
  require_once DRUPAL_ROOT . '/includes/module.inc';
  module_load_all(TRUE);
}

/**
 * Invokes hook_boot(), initializes locking system, and sends HTTP headers.
 */
function _drupal_bootstrap_page_header() {
  bootstrap_invoke_all('boot');

  if (!drupal_is_cli()) {
    ob_start();
    drupal_page_header();
  }
}

/**
 * Returns the current bootstrap phase for this Drupal process.
 *
 * The current phase is the one most recently completed by drupal_bootstrap().
 *
 * @see drupal_bootstrap()
 */
function drupal_get_bootstrap_phase() {
  return drupal_bootstrap();
}

/**
 * Returns the test prefix if this is an internal request from SimpleTest.
 *
 * @return
 *   Either the simpletest prefix (the string "simpletest" followed by any
 *   number of digits) or FALSE if the user agent does not contain a valid
 *   HMAC and timestamp.
 */
function drupal_valid_test_ua() {
  global $drupal_hash_salt;
  // No reason to reset this.
  static $test_prefix;

  if (isset($test_prefix)) {
    return $test_prefix;
  }

  if (isset($_SERVER['HTTP_USER_AGENT']) && preg_match("/^(simpletest\d+);(.+);(.+);(.+)$/", $_SERVER['HTTP_USER_AGENT'], $matches)) {
    list(, $prefix, $time, $salt, $hmac) = $matches;
    $check_string =  $prefix . ';' . $time . ';' . $salt;
    // We use the salt from settings.php to make the HMAC key, since
    // the database is not yet initialized and we can't access any Drupal variables.
    // The file properties add more entropy not easily accessible to others.
    $key = $drupal_hash_salt . filectime(__FILE__) . fileinode(__FILE__);
    $time_diff = REQUEST_TIME - $time;
    // Since we are making a local request a 5 second time window is allowed,
    // and the HMAC must match.
    if ($time_diff >= 0 && $time_diff <= 5 && $hmac == drupal_hmac_base64($check_string, $key)) {
      $test_prefix = $prefix;
      return $test_prefix;
    }
  }

  $test_prefix = FALSE;
  return $test_prefix;
}

/**
 * Generates a user agent string with a HMAC and timestamp for simpletest.
 */
function drupal_generate_test_ua($prefix) {
  global $drupal_hash_salt;
  static $key;

  if (!isset($key)) {
    // We use the salt from settings.php to make the HMAC key, since
    // the database is not yet initialized and we can't access any Drupal variables.
    // The file properties add more entropy not easily accessible to others.
    $key = $drupal_hash_salt . filectime(__FILE__) . fileinode(__FILE__);
  }
  // Generate a moderately secure HMAC based on the database credentials.
  $salt = uniqid('', TRUE);
  $check_string = $prefix . ';' . time() . ';' . $salt;
  return $check_string . ';' . drupal_hmac_base64($check_string, $key);
}

/**
 * Enables use of the theme system without requiring database access.
 *
 * Loads and initializes the theme system for site installs, updates and when
 * the site is in maintenance mode. This also applies when the database fails.
 *
 * @see _drupal_maintenance_theme()
 */
function drupal_maintenance_theme() {
  require_once DRUPAL_ROOT . '/includes/theme.maintenance.inc';
  _drupal_maintenance_theme();
}

/**
 * Returns a simple 404 Not Found page.
 *
 * If fast 404 pages are enabled, and this is a matching page then print a
 * simple 404 page and exit.
 *
 * This function is called from drupal_deliver_html_page() at the time when a
 * a normal 404 page is generated, but it can also optionally be called directly
 * from settings.php to prevent a Drupal bootstrap on these pages. See
 * documentation in settings.php for the benefits and drawbacks of using this.
 *
 * Paths to dynamically-generated content, such as image styles, should also be
 * accounted for in this function.
 */
function drupal_fast_404() {
  $exclude_paths = variable_get('404_fast_paths_exclude', FALSE);
  if ($exclude_paths && !preg_match($exclude_paths, $_GET['q'])) {
    $fast_paths = variable_get('404_fast_paths', FALSE);
    if ($fast_paths && preg_match($fast_paths, $_GET['q'])) {
      drupal_add_http_header('Status', '404 Not Found');
      $fast_404_html = variable_get('404_fast_html', '<!DOCTYPE html PUBLIC "-//W3C//DTD XHTML+RDFa 1.0//EN" "http://www.w3.org/MarkUp/DTD/xhtml-rdfa-1.dtd"><html xmlns="http://www.w3.org/1999/xhtml"><head><title>404 Not Found</title></head><body><h1>Not Found</h1><p>The requested URL "@path" was not found on this server.</p></body></html>');
      // Replace @path in the variable with the page path.
      print strtr($fast_404_html, array('@path' => check_plain(request_uri())));
      exit;
    }
  }
}

/**
 * Returns TRUE if a Drupal installation is currently being attempted.
 */
function drupal_installation_attempted() {
  return defined('MAINTENANCE_MODE') && MAINTENANCE_MODE == 'install';
}

/**
 * Returns the name of the proper localization function.
 *
 * get_t() exists to support localization for code that might run during
 * the installation phase, when some elements of the system might not have
 * loaded.
 *
 * This would include implementations of hook_install(), which could run
 * during the Drupal installation phase, and might also be run during
 * non-installation time, such as while installing the module from the the
 * module administration page.
 *
 * Example usage:
 * @code
 *   $t = get_t();
 *   $translated = $t('translate this');
 * @endcode
 *
 * Use t() if your code will never run during the Drupal installation phase.
 * Use st() if your code will only run during installation and never any other
 * time. Use get_t() if your code could run in either circumstance.
 *
 * @see t()
 * @see st()
 * @ingroup sanitization
 */
function get_t() {
  static $t;
  // This is not converted to drupal_static because there is no point in
  // resetting this as it can not change in the course of a request.
  if (!isset($t)) {
    $t = drupal_installation_attempted() ? 'st' : 't';
  }
  return $t;
}

/**
 * Initializes all the defined language types.
 */
function drupal_language_initialize() {
  $types = language_types();

  // Ensure the language is correctly returned, even without multilanguage
  // support. Also make sure we have a $language fallback, in case a language
  // negotiation callback needs to do a full bootstrap.
  // Useful for eg. XML/HTML 'lang' attributes.
  $default = language_default();
  foreach ($types as $type) {
    $GLOBALS[$type] = $default;
  }
  if (drupal_multilingual()) {
    include_once DRUPAL_ROOT . '/includes/language.inc';
    foreach ($types as $type) {
      $GLOBALS[$type] = language_initialize($type);
    }
    // Allow modules to react on language system initialization in multilingual
    // environments.
    bootstrap_invoke_all('language_init');
  }
}

/**
 * Returns a list of the built-in language types.
 *
 * @return
 *   An array of key-values pairs where the key is the language type and the
 *   value is its configurability.
 */
function drupal_language_types() {
  return array(
    LANGUAGE_TYPE_INTERFACE => TRUE,
    LANGUAGE_TYPE_CONTENT => FALSE,
    LANGUAGE_TYPE_URL => FALSE,
  );
}

/**
 * Returns TRUE if there is more than one language enabled.
 *
 * @return
 *   TRUE if more than one language is enabled.
 */
function drupal_multilingual() {
  // The "language_count" variable stores the number of enabled languages to
  // avoid unnecessarily querying the database when building the list of
  // enabled languages on monolingual sites.
  return variable_get('language_count', 1) > 1;
}

/**
 * Returns an array of the available language types.
 *
 * @return
 *   An array of all language types where the keys of each are the language type
 *   name and its value is its configurability (TRUE/FALSE).
 */
function language_types() {
  return array_keys(variable_get('language_types', drupal_language_types()));
}

/**
 * Returns a list of installed languages, indexed by the specified key.
 *
 * @param $field
 *   (optional) The field to index the list with.
 *
 * @return
 *   An associative array, keyed on the values of $field.
 *   - If $field is 'weight' or 'enabled', the array is nested, with the outer
 *     array's values each being associative arrays with language codes as
 *     keys and language objects as values.
 *   - For all other values of $field, the array is only one level deep, and
 *     the array's values are language objects.
 */
function language_list($field = 'language') {
  $languages = &drupal_static(__FUNCTION__);
  // Init language list
  if (!isset($languages)) {
    if (drupal_multilingual() || module_exists('locale')) {
      $languages['language'] = db_query('SELECT * FROM {languages} ORDER BY weight ASC, name ASC')->fetchAllAssoc('language');
      // Users cannot uninstall the native English language. However, we allow
      // it to be hidden from the installed languages. Therefore, at least one
      // other language must be enabled then.
      if (!$languages['language']['en']->enabled && !variable_get('language_native_enabled', TRUE)) {
        unset($languages['language']['en']);
      }
    }
    else {
      // No locale module, so use the default language only.
      $default = language_default();
      $languages['language'][$default->language] = $default;
    }
  }

  // Return the array indexed by the right field
  if (!isset($languages[$field])) {
    $languages[$field] = array();
    foreach ($languages['language'] as $lang) {
      // Some values should be collected into an array
      if (in_array($field, array('enabled', 'weight'))) {
        $languages[$field][$lang->$field][$lang->language] = $lang;
      }
      else {
        $languages[$field][$lang->$field] = $lang;
      }
    }
  }
  return $languages[$field];
}

/**
 * Returns the default language used on the site
 *
 * @param $property
 *   Optional property of the language object to return
 */
function language_default($property = NULL) {
  $language = variable_get('language_default', (object) array('language' => 'en', 'name' => 'English', 'native' => 'English', 'direction' => 0, 'enabled' => 1, 'plurals' => 0, 'formula' => '', 'domain' => '', 'prefix' => '', 'weight' => 0, 'javascript' => ''));
  return $property ? $language->$property : $language;
}

/**
 * Returns the requested URL path of the page being viewed.
 *
 * Examples:
 * - http://example.com/node/306 returns "node/306".
 * - http://example.com/drupalfolder/node/306 returns "node/306" while
 *   base_path() returns "/drupalfolder/".
 * - http://example.com/path/alias (which is a path alias for node/306) returns
 *   "path/alias" as opposed to the internal path.
 * - http://example.com/index.php returns an empty string (meaning: front page).
 * - http://example.com/index.php?page=1 returns an empty string.
 *
 * @return
 *   The requested Drupal URL path.
 *
 * @see current_path()
 */
function request_path() {
  static $path;

  if (isset($path)) {
    return $path;
  }

  if (isset($_GET['q']) && is_string($_GET['q'])) {
    // This is a request with a ?q=foo/bar query string. $_GET['q'] is
    // overwritten in drupal_path_initialize(), but request_path() is called
    // very early in the bootstrap process, so the original value is saved in
    // $path and returned in later calls.
    $path = $_GET['q'];
  }
  elseif (isset($_SERVER['REQUEST_URI'])) {
    // This request is either a clean URL, or 'index.php', or nonsense.
    // Extract the path from REQUEST_URI.
    $request_path = strtok($_SERVER['REQUEST_URI'], '?');
    $base_path_len = strlen(rtrim(dirname($_SERVER['SCRIPT_NAME']), '\/'));
    // Unescape and strip $base_path prefix, leaving q without a leading slash.
    $path = substr(urldecode($request_path), $base_path_len + 1);
    // If the path equals the script filename, either because 'index.php' was
    // explicitly provided in the URL, or because the server added it to
    // $_SERVER['REQUEST_URI'] even when it wasn't provided in the URL (some
    // versions of Microsoft IIS do this), the front page should be served.
    if ($path == basename($_SERVER['PHP_SELF'])) {
      $path = '';
    }
  }
  else {
    // This is the front page.
    $path = '';
  }

  // Under certain conditions Apache's RewriteRule directive prepends the value
  // assigned to $_GET['q'] with a slash. Moreover we can always have a trailing
  // slash in place, hence we need to normalize $_GET['q'].
  $path = trim($path, '/');

  return $path;
}

/**
 * Returns a component of the current Drupal path.
 *
 * When viewing a page at the path "admin/structure/types", for example, arg(0)
 * returns "admin", arg(1) returns "structure", and arg(2) returns "types".
 *
 * Avoid use of this function where possible, as resulting code is hard to
 * read. In menu callback functions, attempt to use named arguments. See the
 * explanation in menu.inc for how to construct callbacks that take arguments.
 * When attempting to use this function to load an element from the current
 * path, e.g. loading the node on a node page, use menu_get_object() instead.
 *
 * @param $index
 *   The index of the component, where each component is separated by a '/'
 *   (forward-slash), and where the first component has an index of 0 (zero).
 * @param $path
 *   A path to break into components. Defaults to the path of the current page.
 *
 * @return
 *   The component specified by $index, or NULL if the specified component was
 *   not found. If called without arguments, it returns an array containing all
 *   the components of the current path.
 */
function arg($index = NULL, $path = NULL) {
  // Even though $arguments doesn't need to be resettable for any functional
  // reasons (the result of explode() does not depend on any run-time
  // information), it should be resettable anyway in case a module needs to
  // free up the memory used by it.
  // Use the advanced drupal_static() pattern, since this is called very often.
  static $drupal_static_fast;
  if (!isset($drupal_static_fast)) {
    $drupal_static_fast['arguments'] = &drupal_static(__FUNCTION__);
  }
  $arguments = &$drupal_static_fast['arguments'];

  if (!isset($path)) {
    $path = $_GET['q'];
  }
  if (!isset($arguments[$path])) {
    $arguments[$path] = explode('/', $path);
  }
  if (!isset($index)) {
    return $arguments[$path];
  }
  if (isset($arguments[$path][$index])) {
    return $arguments[$path][$index];
  }
}

/**
 * Returns the IP address of the client machine.
 *
 * If Drupal is behind a reverse proxy, we use the X-Forwarded-For header
 * instead of $_SERVER['REMOTE_ADDR'], which would be the IP address of
 * the proxy server, and not the client's. The actual header name can be
 * configured by the reverse_proxy_header variable.
 *
 * @return
 *   IP address of client machine, adjusted for reverse proxy and/or cluster
 *   environments.
 */
function ip_address() {
  $ip_address = &drupal_static(__FUNCTION__);

  if (!isset($ip_address)) {
    $ip_address = $_SERVER['REMOTE_ADDR'];

    if (variable_get('reverse_proxy', 0)) {
      $reverse_proxy_header = variable_get('reverse_proxy_header', 'HTTP_X_FORWARDED_FOR');
      if (!empty($_SERVER[$reverse_proxy_header])) {
        // If an array of known reverse proxy IPs is provided, then trust
        // the XFF header if request really comes from one of them.
        $reverse_proxy_addresses = variable_get('reverse_proxy_addresses', array());

        // Turn XFF header into an array.
        $forwarded = explode(',', $_SERVER[$reverse_proxy_header]);

        // Trim the forwarded IPs; they may have been delimited by commas and spaces.
        $forwarded = array_map('trim', $forwarded);

        // Tack direct client IP onto end of forwarded array.
        $forwarded[] = $ip_address;

        // Eliminate all trusted IPs.
        $untrusted = array_diff($forwarded, $reverse_proxy_addresses);

        // The right-most IP is the most specific we can trust.
        $ip_address = array_pop($untrusted);
      }
    }
  }

  return $ip_address;
}

/**
 * @addtogroup schemaapi
 * @{
 */

/**
 * Gets the schema definition of a table, or the whole database schema.
 *
 * The returned schema will include any modifications made by any
 * module that implements hook_schema_alter().
 *
 * @param $table
 *   The name of the table. If not given, the schema of all tables is returned.
 * @param $rebuild
 *   If true, the schema will be rebuilt instead of retrieved from the cache.
 */
function drupal_get_schema($table = NULL, $rebuild = FALSE) {
  static $schema;

  if ($rebuild || !isset($table)) {
    $schema = drupal_get_complete_schema($rebuild);
  }
  elseif (!isset($schema)) {
    $schema = new SchemaCache();
  }

  if (!isset($table)) {
    return $schema;
  }
  if (isset($schema[$table])) {
    return $schema[$table];
  }
  else {
    return FALSE;
  }
}

/**
 * Extends DrupalCacheArray to allow for dynamic building of the schema cache.
 */
class SchemaCache extends DrupalCacheArray {

  /**
   * Constructs a SchemaCache object.
   */
  public function __construct() {
    // Cache by request method.
    parent::__construct('schema:runtime:' . ($_SERVER['REQUEST_METHOD'] == 'GET'), 'cache');
  }

  /**
   * Overrides DrupalCacheArray::resolveCacheMiss().
   */
  protected function resolveCacheMiss($offset) {
    $complete_schema = drupal_get_complete_schema();
    $value = isset($complete_schema[$offset]) ? $complete_schema[$offset] :  NULL;
    $this->storage[$offset] = $value;
    $this->persist($offset);
    return $value;
  }
}

/**
 * Gets the whole database schema.
 *
 * The returned schema will include any modifications made by any
 * module that implements hook_schema_alter().
 *
 * @param $rebuild
 *   If true, the schema will be rebuilt instead of retrieved from the cache.
 */
function drupal_get_complete_schema($rebuild = FALSE) {
  static $schema = array();

  if (empty($schema) || $rebuild) {
    // Try to load the schema from cache.
    if (!$rebuild && $cached = cache_get('schema')) {
      $schema = $cached->data;
    }
    // Otherwise, rebuild the schema cache.
    else {
      $schema = array();
      // Load the .install files to get hook_schema.
      // On some databases this function may be called before bootstrap has
      // been completed, so we force the functions we need to load just in case.
      if (function_exists('module_load_all_includes')) {
        // This function can be called very early in the bootstrap process, so
        // we force the module_list() cache to be refreshed to ensure that it
        // contains the complete list of modules before we go on to call
        // module_load_all_includes().
        module_list(TRUE);
        module_load_all_includes('install');
      }

      require_once DRUPAL_ROOT . '/includes/common.inc';
      // Invoke hook_schema for all modules.
      foreach (module_implements('schema') as $module) {
        // Cast the result of hook_schema() to an array, as a NULL return value
        // would cause array_merge() to set the $schema variable to NULL as well.
        // That would break modules which use $schema further down the line.
        $current = (array) module_invoke($module, 'schema');
        // Set 'module' and 'name' keys for each table, and remove descriptions,
        // as they needlessly slow down cache_get() for every single request.
        _drupal_schema_initialize($current, $module);
        $schema = array_merge($schema, $current);
      }

      drupal_alter('schema', $schema);
      // If the schema is empty, avoid saving it: some database engines require
      // the schema to perform queries, and this could lead to infinite loops.
      if (!empty($schema) && (drupal_get_bootstrap_phase() == DRUPAL_BOOTSTRAP_FULL)) {
        cache_set('schema', $schema);
      }
      if ($rebuild) {
        cache_clear_all('schema:', 'cache', TRUE);
      }
    }
  }

  return $schema;
}

/**
 * @} End of "addtogroup schemaapi".
 */


/**
 * @addtogroup registry
 * @{
 */

/**
 * Confirms that an interface is available.
 *
 * This function is rarely called directly. Instead, it is registered as an
 * spl_autoload()  handler, and PHP calls it for us when necessary.
 *
 * @param $interface
 *   The name of the interface to check or load.
 *
 * @return
 *   TRUE if the interface is currently available, FALSE otherwise.
 */
function drupal_autoload_interface($interface) {
  return _registry_check_code('interface', $interface);
}

/**
 * Confirms that a class is available.
 *
 * This function is rarely called directly. Instead, it is registered as an
 * spl_autoload()  handler, and PHP calls it for us when necessary.
 *
 * @param $class
 *   The name of the class to check or load.
 *
 * @return
 *   TRUE if the class is currently available, FALSE otherwise.
 */
function drupal_autoload_class($class) {
  return _registry_check_code('class', $class);
}

/**
 * Checks for a resource in the registry.
 *
 * @param $type
 *   The type of resource we are looking up, or one of the constants
 *   REGISTRY_RESET_LOOKUP_CACHE or REGISTRY_WRITE_LOOKUP_CACHE, which
 *   signal that we should reset or write the cache, respectively.
 * @param $name
 *   The name of the resource, or NULL if either of the REGISTRY_* constants
 *   is passed in.
 *
 * @return
 *   TRUE if the resource was found, FALSE if not.
 *   NULL if either of the REGISTRY_* constants is passed in as $type.
 */
function _registry_check_code($type, $name = NULL) {
  static $lookup_cache, $cache_update_needed;

  if ($type == 'class' && class_exists($name) || $type == 'interface' && interface_exists($name)) {
    return TRUE;
  }

  if (!isset($lookup_cache)) {
    $lookup_cache = array();
    if ($cache = cache_get('lookup_cache', 'cache_bootstrap')) {
      $lookup_cache = $cache->data;
    }
  }

  // When we rebuild the registry, we need to reset this cache so
  // we don't keep lookups for resources that changed during the rebuild.
  if ($type == REGISTRY_RESET_LOOKUP_CACHE) {
    $cache_update_needed = TRUE;
    $lookup_cache = NULL;
    return;
  }

  // Called from drupal_page_footer, we write to permanent storage if there
  // changes to the lookup cache for this request.
  if ($type == REGISTRY_WRITE_LOOKUP_CACHE) {
    if ($cache_update_needed) {
      cache_set('lookup_cache', $lookup_cache, 'cache_bootstrap');
    }
    return;
  }

  // $type is either 'interface' or 'class', so we only need the first letter to
  // keep the cache key unique.
  $cache_key = $type[0] . $name;
  if (isset($lookup_cache[$cache_key])) {
    if ($lookup_cache[$cache_key]) {
      require_once DRUPAL_ROOT . '/' . $lookup_cache[$cache_key];
    }
    return (bool) $lookup_cache[$cache_key];
  }

  // This function may get called when the default database is not active, but
  // there is no reason we'd ever want to not use the default database for
  // this query.
  $file = Database::getConnection('default', 'default')->query("SELECT filename FROM {registry} WHERE name = :name AND type = :type", array(
      ':name' => $name,
      ':type' => $type,
    ))
    ->fetchField();

  // Flag that we've run a lookup query and need to update the cache.
  $cache_update_needed = TRUE;

  // Misses are valuable information worth caching, so cache even if
  // $file is FALSE.
  $lookup_cache[$cache_key] = $file;

  if ($file) {
    require_once DRUPAL_ROOT . '/' . $file;
    return TRUE;
  }
  else {
    return FALSE;
  }
}

/**
 * Rescans all enabled modules and rebuilds the registry.
 *
 * Rescans all code in modules or includes directories, storing the location of
 * each interface or class in the database.
 */
function registry_rebuild() {
  system_rebuild_module_data();
  registry_update();
}

/**
 * Updates the registry based on the latest files listed in the database.
 *
 * This function should be used when system_rebuild_module_data() does not need
 * to be called, because it is already known that the list of files in the
 * {system} table matches those in the file system.
 *
 * @return
 *   TRUE if the registry was rebuilt, FALSE if another thread was rebuilding
 *   in parallel and the current thread just waited for completion.
 *
 * @see registry_rebuild()
 */
function registry_update() {
  // install_system_module() calls module_enable() which calls into this
  // function during initial system installation, so the lock system is neither
  // loaded nor does its storage exist yet.
  $in_installer = drupal_installation_attempted();
  if (!$in_installer && !lock_acquire(__FUNCTION__)) {
    // Another request got the lock, wait for it to finish.
    lock_wait(__FUNCTION__);
    return FALSE;
  }

  require_once DRUPAL_ROOT . '/includes/registry.inc';
  _registry_update();

  if (!$in_installer) {
    lock_release(__FUNCTION__);
  }
  return TRUE;
}

/**
 * @} End of "addtogroup registry".
 */

/**
 * Provides central static variable storage.
 *
 * All functions requiring a static variable to persist or cache data within
 * a single page request are encouraged to use this function unless it is
 * absolutely certain that the static variable will not need to be reset during
 * the page request. By centralizing static variable storage through this
 * function, other functions can rely on a consistent API for resetting any
 * other function's static variables.
 *
 * Example:
 * @code
 * function language_list($field = 'language') {
 *   $languages = &drupal_static(__FUNCTION__);
 *   if (!isset($languages)) {
 *     // If this function is being called for the first time after a reset,
 *     // query the database and execute any other code needed to retrieve
 *     // information about the supported languages.
 *     ...
 *   }
 *   if (!isset($languages[$field])) {
 *     // If this function is being called for the first time for a particular
 *     // index field, then execute code needed to index the information already
 *     // available in $languages by the desired field.
 *     ...
 *   }
 *   // Subsequent invocations of this function for a particular index field
 *   // skip the above two code blocks and quickly return the already indexed
 *   // information.
 *   return $languages[$field];
 * }
 * function locale_translate_overview_screen() {
 *   // When building the content for the translations overview page, make
 *   // sure to get completely fresh information about the supported languages.
 *   drupal_static_reset('language_list');
 *   ...
 * }
 * @endcode
 *
 * In a few cases, a function can have certainty that there is no legitimate
 * use-case for resetting that function's static variable. This is rare,
 * because when writing a function, it's hard to forecast all the situations in
 * which it will be used. A guideline is that if a function's static variable
 * does not depend on any information outside of the function that might change
 * during a single page request, then it's ok to use the "static" keyword
 * instead of the drupal_static() function.
 *
 * Example:
 * @code
 * function actions_do(...) {
 *   // $stack tracks the number of recursive calls.
 *   static $stack;
 *   $stack++;
 *   if ($stack > variable_get('actions_max_stack', 35)) {
 *     ...
 *     return;
 *   }
 *   ...
 *   $stack--;
 * }
 * @endcode
 *
 * In a few cases, a function needs a resettable static variable, but the
 * function is called many times (100+) during a single page request, so
 * every microsecond of execution time that can be removed from the function
 * counts. These functions can use a more cumbersome, but faster variant of
 * calling drupal_static(). It works by storing the reference returned by
 * drupal_static() in the calling function's own static variable, thereby
 * removing the need to call drupal_static() for each iteration of the function.
 * Conceptually, it replaces:
 * @code
 * $foo = &drupal_static(__FUNCTION__);
 * @endcode
 * with:
 * @code
 * // Unfortunately, this does not work.
 * static $foo = &drupal_static(__FUNCTION__);
 * @endcode
 * However, the above line of code does not work, because PHP only allows static
 * variables to be initializied by literal values, and does not allow static
 * variables to be assigned to references.
 * - http://php.net/manual/en/language.variables.scope.php#language.variables.scope.static
 * - http://php.net/manual/en/language.variables.scope.php#language.variables.scope.references
 * The example below shows the syntax needed to work around both limitations.
 * For benchmarks and more information, see http://drupal.org/node/619666.
 *
 * Example:
 * @code
 * function user_access($string, $account = NULL) {
 *   // Use the advanced drupal_static() pattern, since this is called very often.
 *   static $drupal_static_fast;
 *   if (!isset($drupal_static_fast)) {
 *     $drupal_static_fast['perm'] = &drupal_static(__FUNCTION__);
 *   }
 *   $perm = &$drupal_static_fast['perm'];
 *   ...
 * }
 * @endcode
 *
 * @param $name
 *   Globally unique name for the variable. For a function with only one static,
 *   variable, the function name (e.g. via the PHP magic __FUNCTION__ constant)
 *   is recommended. For a function with multiple static variables add a
 *   distinguishing suffix to the function name for each one.
 * @param $default_value
 *   Optional default value.
 * @param $reset
 *   TRUE to reset a specific named variable, or all variables if $name is NULL.
 *   Resetting every variable should only be used, for example, for running
 *   unit tests with a clean environment. Should be used only though via
 *   function drupal_static_reset() and the return value should not be used in
 *   this case.
 *
 * @return
 *   Returns a variable by reference.
 *
 * @see drupal_static_reset()
 */
function &drupal_static($name, $default_value = NULL, $reset = FALSE) {
  static $data = array(), $default = array();
  // First check if dealing with a previously defined static variable.
  if (isset($data[$name]) || array_key_exists($name, $data)) {
    // Non-NULL $name and both $data[$name] and $default[$name] statics exist.
    if ($reset) {
      // Reset pre-existing static variable to its default value.
      $data[$name] = $default[$name];
    }
    return $data[$name];
  }
  // Neither $data[$name] nor $default[$name] static variables exist.
  if (isset($name)) {
    if ($reset) {
      // Reset was called before a default is set and yet a variable must be
      // returned.
      return $data;
    }
    // First call with new non-NULL $name. Initialize a new static variable.
    $default[$name] = $data[$name] = $default_value;
    return $data[$name];
  }
  // Reset all: ($name == NULL). This needs to be done one at a time so that
  // references returned by earlier invocations of drupal_static() also get
  // reset.
  foreach ($default as $name => $value) {
    $data[$name] = $value;
  }
  // As the function returns a reference, the return should always be a
  // variable.
  return $data;
}

/**
 * Resets one or all centrally stored static variable(s).
 *
 * @param $name
 *   Name of the static variable to reset. Omit to reset all variables.
 */
function drupal_static_reset($name = NULL) {
  drupal_static($name, NULL, TRUE);
}

/**
 * Detects whether the current script is running in a command-line environment.
 */
function drupal_is_cli() {
  return (!isset($_SERVER['SERVER_SOFTWARE']) && (php_sapi_name() == 'cli' || (is_numeric($_SERVER['argc']) && $_SERVER['argc'] > 0)));
}

/**
 * Formats text for emphasized display in a placeholder inside a sentence.
 *
 * Used automatically by format_string().
 *
 * @param $text
 *   The text to format (plain-text).
 *
 * @return
 *   The formatted text (html).
 */
function drupal_placeholder($text) {
  return '<em class="placeholder">' . check_plain($text) . '</em>';
}

/**
 * Registers a function for execution on shutdown.
 *
 * Wrapper for register_shutdown_function() that catches thrown exceptions to
 * avoid "Exception thrown without a stack frame in Unknown".
 *
 * @param $callback
 *   The shutdown function to register.
 * @param ...
 *   Additional arguments to pass to the shutdown function.
 *
 * @return
 *   Array of shutdown functions to be executed.
 *
 * @see register_shutdown_function()
 * @ingroup php_wrappers
 */
function &drupal_register_shutdown_function($callback = NULL) {
  // We cannot use drupal_static() here because the static cache is reset during
  // batch processing, which breaks batch handling.
  static $callbacks = array();

  if (isset($callback)) {
    // Only register the internal shutdown function once.
    if (empty($callbacks)) {
      register_shutdown_function('_drupal_shutdown_function');
    }
    $args = func_get_args();
    array_shift($args);
    // Save callback and arguments
    $callbacks[] = array('callback' => $callback, 'arguments' => $args);
  }
  return $callbacks;
}

/**
 * Executes registered shutdown functions.
 */
function _drupal_shutdown_function() {
  $callbacks = &drupal_register_shutdown_function();

  // Set the CWD to DRUPAL_ROOT as it is not guaranteed to be the same as it
  // was in the normal context of execution.
  chdir(DRUPAL_ROOT);

  try {
    while (list($key, $callback) = each($callbacks)) {
      call_user_func_array($callback['callback'], $callback['arguments']);
    }
  }
  catch (Exception $exception) {
    // If we are displaying errors, then do so with no possibility of a further uncaught exception being thrown.
   require_once DRUPAL_ROOT . '/includes/errors.inc';
   if (error_displayable()) {
      print '<h1>Uncaught exception thrown in shutdown function.</h1>';
      print '<p>' . _drupal_render_exception_safe($exception) . '</p><hr />';
    }
  }
}<|MERGE_RESOLUTION|>--- conflicted
+++ resolved
@@ -8,11 +8,7 @@
 /**
  * The current system version.
  */
-<<<<<<< HEAD
-define('VERSION', '7.20-dev');
-=======
-define('VERSION', '7.20');
->>>>>>> 3a24da1b
+define('VERSION', '7.21-dev');
 
 /**
  * Core API compatibility.
