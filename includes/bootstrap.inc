<?php

/**
 * @file
 * Functions that need to be loaded on every Drupal request.
 */

/**
 * The current system version.
 */
<<<<<<< HEAD
define('VERSION', '7.0-dev');
=======
define('VERSION', '7.1');
>>>>>>> 316bd96e

/**
 * Core API compatibility.
 */
define('DRUPAL_CORE_COMPATIBILITY', '7.x');

/**
 * Minimum supported version of PHP.
 */
define('DRUPAL_MINIMUM_PHP', '5.2.4');

/**
 * Minimum recommended value of PHP memory_limit.
 */
define('DRUPAL_MINIMUM_PHP_MEMORY_LIMIT', '32M');

/**
 * Indicates that the item should never be removed unless explicitly selected.
 *
 * The item may be removed using cache_clear_all() with a cache ID.
 */
define('CACHE_PERMANENT', 0);

/**
 * Indicates that the item should be removed at the next general cache wipe.
 */
define('CACHE_TEMPORARY', -1);

/**
 * Log message severity -- Emergency: system is unusable.
 *
 * The WATCHDOG_* constant definitions correspond to the logging severity levels
 * defined in RFC 3164, section 4.1.1: http://www.faqs.org/rfcs/rfc3164.html
 *
 * @see watchdog()
 * @see watchdog_severity_levels()
 */
define('WATCHDOG_EMERGENCY', 0);

/**
 * Log message severity -- Alert: action must be taken immediately.
 *
 * The WATCHDOG_* constant definitions correspond to the logging severity levels
 * defined in RFC 3164, section 4.1.1: http://www.faqs.org/rfcs/rfc3164.html
 *
 * @see watchdog()
 * @see watchdog_severity_levels()
 */
define('WATCHDOG_ALERT', 1);

/**
 * Log message severity -- Critical: critical conditions.
 *
 * The WATCHDOG_* constant definitions correspond to the logging severity levels
 * defined in RFC 3164, section 4.1.1: http://www.faqs.org/rfcs/rfc3164.html
 *
 * @see watchdog()
 * @see watchdog_severity_levels()
 */
define('WATCHDOG_CRITICAL', 2);

/**
 * Log message severity -- Error: error conditions.
 *
 * The WATCHDOG_* constant definitions correspond to the logging severity levels
 * defined in RFC 3164, section 4.1.1: http://www.faqs.org/rfcs/rfc3164.html
 *
 * @see watchdog()
 * @see watchdog_severity_levels()
 */
define('WATCHDOG_ERROR', 3);

/**
 * Log message severity -- Warning: warning conditions.
 *
 * The WATCHDOG_* constant definitions correspond to the logging severity levels
 * defined in RFC 3164, section 4.1.1: http://www.faqs.org/rfcs/rfc3164.html
 *
 * @see watchdog()
 * @see watchdog_severity_levels()
 */
define('WATCHDOG_WARNING', 4);

/**
 * Log message severity -- Notice: normal but significant condition.
 *
 * The WATCHDOG_* constant definitions correspond to the logging severity levels
 * defined in RFC 3164, section 4.1.1: http://www.faqs.org/rfcs/rfc3164.html
 *
 * @see watchdog()
 * @see watchdog_severity_levels()
 */
define('WATCHDOG_NOTICE', 5);

/**
 * Log message severity -- Informational: informational messages.
 *
 * The WATCHDOG_* constant definitions correspond to the logging severity levels
 * defined in RFC 3164, section 4.1.1: http://www.faqs.org/rfcs/rfc3164.html
 *
 * @see watchdog()
 * @see watchdog_severity_levels()
 */
define('WATCHDOG_INFO', 6);

/**
 * Log message severity -- Debug: debug-level messages.
 *
 * The WATCHDOG_* constant definitions correspond to the logging severity levels
 * defined in RFC 3164, section 4.1.1: http://www.faqs.org/rfcs/rfc3164.html
 *
 * @see watchdog()
 * @see watchdog_severity_levels()
 */
define('WATCHDOG_DEBUG', 7);

/**
 * First bootstrap phase: initialize configuration.
 */
define('DRUPAL_BOOTSTRAP_CONFIGURATION', 0);

/**
 * Second bootstrap phase: try to serve a cached page.
 */
define('DRUPAL_BOOTSTRAP_PAGE_CACHE', 1);

/**
 * Third bootstrap phase: initialize database layer.
 */
define('DRUPAL_BOOTSTRAP_DATABASE', 2);

/**
 * Fourth bootstrap phase: initialize the variable system.
 */
define('DRUPAL_BOOTSTRAP_VARIABLES', 3);

/**
 * Fifth bootstrap phase: initialize session handling.
 */
define('DRUPAL_BOOTSTRAP_SESSION', 4);

/**
 * Sixth bootstrap phase: set up the page header.
 */
define('DRUPAL_BOOTSTRAP_PAGE_HEADER', 5);

/**
 * Seventh bootstrap phase: find out language of the page.
 */
define('DRUPAL_BOOTSTRAP_LANGUAGE', 6);

/**
 * Final bootstrap phase: Drupal is fully loaded; validate and fix
 * input data.
 */
define('DRUPAL_BOOTSTRAP_FULL', 7);

/**
 * Role ID for anonymous users; should match what's in the "role" table.
 */
define('DRUPAL_ANONYMOUS_RID', 1);

/**
 * Role ID for authenticated users; should match what's in the "role" table.
 */
define('DRUPAL_AUTHENTICATED_RID', 2);

/**
 * The number of bytes in a kilobyte. For more information, visit
 * http://en.wikipedia.org/wiki/Kilobyte.
 */
define('DRUPAL_KILOBYTE', 1024);

/**
 * The language code used when no language is explicitly assigned.
 *
 * Defined by ISO639-2 for "Undetermined".
 */
define('LANGUAGE_NONE', 'und');

/**
 * The type of language used to define the content language.
 */
define('LANGUAGE_TYPE_CONTENT', 'language_content');

/**
 * The type of language used to select the user interface.
 */
define('LANGUAGE_TYPE_INTERFACE', 'language');

/**
 * The type of language used for URLs.
 */
define('LANGUAGE_TYPE_URL', 'language_url');

/**
 * Language written left to right. Possible value of $language->direction.
 */
define('LANGUAGE_LTR', 0);

/**
 * Language written right to left. Possible value of $language->direction.
 */
define('LANGUAGE_RTL', 1);

/**
 * For convenience, define a short form of the request time global.
 */
define('REQUEST_TIME', $_SERVER['REQUEST_TIME']);

/**
 * Flag for drupal_set_title(); text is not sanitized, so run check_plain().
 */
define('CHECK_PLAIN', 0);

/**
 * Flag for drupal_set_title(); text has already been sanitized.
 */
define('PASS_THROUGH', -1);

/**
 * Signals that the registry lookup cache should be reset.
 */
define('REGISTRY_RESET_LOOKUP_CACHE', 1);

/**
 * Signals that the registry lookup cache should be written to storage.
 */
define('REGISTRY_WRITE_LOOKUP_CACHE', 2);

/**
 * Regular expression to match PHP function names.
 *
 * @see http://php.net/manual/en/language.functions.php
 */
define('DRUPAL_PHP_FUNCTION_PATTERN', '[a-zA-Z_\x7f-\xff][a-zA-Z0-9_\x7f-\xff]*');

/**
 * Start the timer with the specified name. If you start and stop the same
 * timer multiple times, the measured intervals will be accumulated.
 *
 * @param name
 *   The name of the timer.
 */
function timer_start($name) {
  global $timers;

  $timers[$name]['start'] = microtime(TRUE);
  $timers[$name]['count'] = isset($timers[$name]['count']) ? ++$timers[$name]['count'] : 1;
}

/**
 * Read the current timer value without stopping the timer.
 *
 * @param name
 *   The name of the timer.
 * @return
 *   The current timer value in ms.
 */
function timer_read($name) {
  global $timers;

  if (isset($timers[$name]['start'])) {
    $stop = microtime(TRUE);
    $diff = round(($stop - $timers[$name]['start']) * 1000, 2);

    if (isset($timers[$name]['time'])) {
      $diff += $timers[$name]['time'];
    }
    return $diff;
  }
  return $timers[$name]['time'];
}

/**
 * Stop the timer with the specified name.
 *
 * @param name
 *   The name of the timer.
 * @return
 *   A timer array. The array contains the number of times the timer has been
 *   started and stopped (count) and the accumulated timer value in ms (time).
 */
function timer_stop($name) {
  global $timers;

  if (isset($timers[$name]['start'])) {
    $stop = microtime(TRUE);
    $diff = round(($stop - $timers[$name]['start']) * 1000, 2);
    if (isset($timers[$name]['time'])) {
      $timers[$name]['time'] += $diff;
    }
    else {
      $timers[$name]['time'] = $diff;
    }
    unset($timers[$name]['start']);
  }

  return $timers[$name];
}

/**
 * Find the appropriate configuration directory.
 *
 * Try finding a matching configuration directory by stripping the website's
 * hostname from left to right and pathname from right to left. The first
 * configuration file found will be used; the remaining will ignored. If no
 * configuration file is found, return a default value '$confdir/default'.
 *
 * Example for a fictitious site installed at
 * http://www.drupal.org:8080/mysite/test/ the 'settings.php' is searched in
 * the following directories:
 *
 *  1. $confdir/8080.www.drupal.org.mysite.test
 *  2. $confdir/www.drupal.org.mysite.test
 *  3. $confdir/drupal.org.mysite.test
 *  4. $confdir/org.mysite.test
 *
 *  5. $confdir/8080.www.drupal.org.mysite
 *  6. $confdir/www.drupal.org.mysite
 *  7. $confdir/drupal.org.mysite
 *  8. $confdir/org.mysite
 *
 *  9. $confdir/8080.www.drupal.org
 * 10. $confdir/www.drupal.org
 * 11. $confdir/drupal.org
 * 12. $confdir/org
 *
 * 13. $confdir/default
 *
 * If a file named sites.php is present in the $confdir, it will be loaded
 * prior to scanning for directories. It should define an associative array
 * named $sites, which maps domains to directories. It should be in the form
 * of:
 *
 * $sites = array(
 *   'The url to alias' => 'A directory within the sites directory'
 * );
 *
 * For example:
 *
 * $sites = array(
 *   'devexample.com' => 'example.com',
 *   'localhost.example' => 'example.com',
 * );
 *
 * The above array will cause Drupal to look for a directory named
 * "example.com" in the sites directory whenever a request comes from
 * "example.com", "devexample.com", or "localhost/example". That is useful
 * on development servers, where the domain name may not be the same as the
 * domain of the live server. Since Drupal stores file paths into the database
 * (files, system table, etc.) this will ensure the paths are correct while
 * accessed on development servers.
 *
 * @param $require_settings
 *   Only configuration directories with an existing settings.php file
 *   will be recognized. Defaults to TRUE. During initial installation,
 *   this is set to FALSE so that Drupal can detect a matching directory,
 *   then create a new settings.php file in it.
 * @param reset
 *   Force a full search for matching directories even if one had been
 *   found previously.
 * @return
 *   The path of the matching directory.
 */
function conf_path($require_settings = TRUE, $reset = FALSE) {
  $conf = &drupal_static(__FUNCTION__, '');

  if ($conf && !$reset) {
    return $conf;
  }

  $confdir = 'sites';

  $sites = array();
  if (file_exists(DRUPAL_ROOT . '/' . $confdir . '/sites.php')) {
    // This will overwrite $sites with the desired mappings.
    include(DRUPAL_ROOT . '/' . $confdir . '/sites.php');
  }

  $uri = explode('/', $_SERVER['SCRIPT_NAME'] ? $_SERVER['SCRIPT_NAME'] : $_SERVER['SCRIPT_FILENAME']);
  $server = explode('.', implode('.', array_reverse(explode(':', rtrim($_SERVER['HTTP_HOST'], '.')))));
  for ($i = count($uri) - 1; $i > 0; $i--) {
    for ($j = count($server); $j > 0; $j--) {
      $dir = implode('.', array_slice($server, -$j)) . implode('.', array_slice($uri, 0, $i));
      if (isset($sites[$dir]) && file_exists(DRUPAL_ROOT . '/' . $confdir . '/' . $sites[$dir])) {
        $dir = $sites[$dir];
      }
      if (file_exists(DRUPAL_ROOT . '/' . $confdir . '/' . $dir . '/settings.php') || (!$require_settings && file_exists(DRUPAL_ROOT . '/' . $confdir . '/' . $dir))) {
        $conf = "$confdir/$dir";
        return $conf;
      }
    }
  }
  $conf = "$confdir/default";
  return $conf;
}

/**
 * Set appropriate server variables needed for command line scripts to work.
 *
 * This function can be called by command line scripts before bootstrapping
 * Drupal, to ensure that the page loads with the desired server parameters.
 * This is because many parts of Drupal assume that they are running in a web
 * browser and therefore use information from the global PHP $_SERVER variable
 * that does not get set when Drupal is run from the command line.
 *
 * In many cases, the default way in which this function populates the $_SERVER
 * variable is sufficient, and it can therefore be called without passing in
 * any input. However, command line scripts running on a multisite installation
 * (or on any installation that has settings.php stored somewhere other than
 * the sites/default folder) need to pass in the URL of the site to allow
 * Drupal to detect the correct location of the settings.php file. Passing in
 * the 'url' parameter is also required for functions like request_uri() to
 * return the expected values.
 *
 * Most other parameters do not need to be passed in, but may be necessary in
 * some cases; for example, if Drupal's ip_address() function needs to return
 * anything but the standard localhost value ('127.0.0.1'), the command line
 * script should pass in the desired value via the 'REMOTE_ADDR' key.
 *
 * @param $variables
 *   (optional) An associative array of variables within $_SERVER that should
 *   be replaced. If the special element 'url' is provided in this array, it
 *   will be used to populate some of the server defaults; it should be set to
 *   the URL of the current page request, excluding any $_GET request but
 *   including the script name (e.g., http://www.example.com/mysite/index.php).
 *
 * @see conf_path()
 * @see request_uri()
 * @see ip_address()
 */
function drupal_override_server_variables($variables = array()) {
  // Allow the provided URL to override any existing values in $_SERVER.
  if (isset($variables['url'])) {
    $url = parse_url($variables['url']);
    if (isset($url['host'])) {
      $_SERVER['HTTP_HOST'] = $url['host'];
    }
    if (isset($url['path'])) {
      $_SERVER['SCRIPT_NAME'] = $url['path'];
    }
    unset($variables['url']);
  }
  // Define default values for $_SERVER keys. These will be used if $_SERVER
  // does not already define them and no other values are passed in to this
  // function.
  $defaults = array(
    'HTTP_HOST' => 'localhost',
    'SCRIPT_NAME' => NULL,
    'REMOTE_ADDR' => '127.0.0.1',
    'REQUEST_METHOD' => 'GET',
    'SERVER_NAME' => NULL,
    'SERVER_SOFTWARE' => NULL,
    'HTTP_USER_AGENT' => NULL,
  );
  // Replace elements of the $_SERVER array, as appropriate.
  $_SERVER = $variables + $_SERVER + $defaults;
}

/**
 * Initialize PHP environment.
 */
function drupal_environment_initialize() {
  if (!isset($_SERVER['HTTP_REFERER'])) {
    $_SERVER['HTTP_REFERER'] = '';
  }
  if (!isset($_SERVER['SERVER_PROTOCOL']) || ($_SERVER['SERVER_PROTOCOL'] != 'HTTP/1.0' && $_SERVER['SERVER_PROTOCOL'] != 'HTTP/1.1')) {
    $_SERVER['SERVER_PROTOCOL'] = 'HTTP/1.0';
  }

  if (isset($_SERVER['HTTP_HOST'])) {
    // As HTTP_HOST is user input, ensure it only contains characters allowed
    // in hostnames. See RFC 952 (and RFC 2181).
    // $_SERVER['HTTP_HOST'] is lowercased here per specifications.
    $_SERVER['HTTP_HOST'] = strtolower($_SERVER['HTTP_HOST']);
    if (!drupal_valid_http_host($_SERVER['HTTP_HOST'])) {
      // HTTP_HOST is invalid, e.g. if containing slashes it may be an attack.
      header($_SERVER['SERVER_PROTOCOL'] . ' 400 Bad Request');
      exit;
    }
  }
  else {
    // Some pre-HTTP/1.1 clients will not send a Host header. Ensure the key is
    // defined for E_ALL compliance.
    $_SERVER['HTTP_HOST'] = '';
  }

  // When clean URLs are enabled, emulate ?q=foo/bar using REQUEST_URI. It is
  // not possible to append the query string using mod_rewrite without the B
  // flag (this was added in Apache 2.2.8), because mod_rewrite unescapes the
  // path before passing it on to PHP. This is a problem when the path contains
  // e.g. "&" or "%" that have special meanings in URLs and must be encoded.
  $_GET['q'] = request_path();

  // Enforce E_ALL, but allow users to set levels not part of E_ALL.
  error_reporting(E_ALL | error_reporting());

  // Override PHP settings required for Drupal to work properly.
  // sites/default/default.settings.php contains more runtime settings.
  // The .htaccess file contains settings that cannot be changed at runtime.

  // Don't escape quotes when reading files from the database, disk, etc.
  ini_set('magic_quotes_runtime', '0');
  // Use session cookies, not transparent sessions that puts the session id in
  // the query string.
  ini_set('session.use_cookies', '1');
  ini_set('session.use_only_cookies', '1');
  ini_set('session.use_trans_sid', '0');
  // Don't send HTTP headers using PHP's session handler.
  ini_set('session.cache_limiter', 'none');
  // Use httponly session cookies.
  ini_set('session.cookie_httponly', '1');

  // Set sane locale settings, to ensure consistent string, dates, times and
  // numbers handling.
  setlocale(LC_ALL, 'C');
}

/**
 * Validate that a hostname (for example $_SERVER['HTTP_HOST']) is safe.
 *
 * @return
 *  TRUE if only containing valid characters, or FALSE otherwise.
 */
function drupal_valid_http_host($host) {
  return preg_match('/^\[?(?:[a-zA-Z0-9-:\]_]+\.?)+$/', $host);
}

/**
 * Loads the configuration and sets the base URL, cookie domain, and
 * session name correctly.
 */
function drupal_settings_initialize() {
  global $base_url, $base_path, $base_root;

  // Export the following settings.php variables to the global namespace
  global $databases, $cookie_domain, $conf, $installed_profile, $update_free_access, $db_url, $db_prefix, $drupal_hash_salt, $is_https, $base_secure_url, $base_insecure_url;
  $conf = array();

  if (file_exists(DRUPAL_ROOT . '/' . conf_path() . '/settings.php')) {
    include_once DRUPAL_ROOT . '/' . conf_path() . '/settings.php';
  }
  $is_https = isset($_SERVER['HTTPS']) && strtolower($_SERVER['HTTPS']) == 'on';

  if (isset($base_url)) {
    // Parse fixed base URL from settings.php.
    $parts = parse_url($base_url);
    $http_protocol = $parts['scheme'];
    if (!isset($parts['path'])) {
      $parts['path'] = '';
    }
    $base_path = $parts['path'] . '/';
    // Build $base_root (everything until first slash after "scheme://").
    $base_root = substr($base_url, 0, strlen($base_url) - strlen($parts['path']));
  }
  else {
    // Create base URL
    $http_protocol = $is_https ? 'https' : 'http';
    $base_root = $http_protocol . '://' . $_SERVER['HTTP_HOST'];

    $base_url = $base_root;

    // $_SERVER['SCRIPT_NAME'] can, in contrast to $_SERVER['PHP_SELF'], not
    // be modified by a visitor.
    if ($dir = rtrim(dirname($_SERVER['SCRIPT_NAME']), '\/')) {
      $base_path = $dir;
      $base_url .= $base_path;
      $base_path .= '/';
    }
    else {
      $base_path = '/';
    }
  }
  $base_secure_url = str_replace('http://', 'https://', $base_url);
  $base_insecure_url = str_replace('https://', 'http://', $base_url);

  if ($cookie_domain) {
    // If the user specifies the cookie domain, also use it for session name.
    $session_name = $cookie_domain;
  }
  else {
    // Otherwise use $base_url as session name, without the protocol
    // to use the same session identifiers across http and https.
    list( , $session_name) = explode('://', $base_url, 2);
    // HTTP_HOST can be modified by a visitor, but we already sanitized it
    // in drupal_settings_initialize().
    if (!empty($_SERVER['HTTP_HOST'])) {
      $cookie_domain = $_SERVER['HTTP_HOST'];
      // Strip leading periods, www., and port numbers from cookie domain.
      $cookie_domain = ltrim($cookie_domain, '.');
      if (strpos($cookie_domain, 'www.') === 0) {
        $cookie_domain = substr($cookie_domain, 4);
      }
      $cookie_domain = explode(':', $cookie_domain);
      $cookie_domain = '.' . $cookie_domain[0];
    }
  }
  // Per RFC 2109, cookie domains must contain at least one dot other than the
  // first. For hosts such as 'localhost' or IP Addresses we don't set a cookie domain.
  if (count(explode('.', $cookie_domain)) > 2 && !is_numeric(str_replace('.', '', $cookie_domain))) {
    ini_set('session.cookie_domain', $cookie_domain);
  }
  // To prevent session cookies from being hijacked, a user can configure the
  // SSL version of their website to only transfer session cookies via SSL by
  // using PHP's session.cookie_secure setting. The browser will then use two
  // separate session cookies for the HTTPS and HTTP versions of the site. So we
  // must use different session identifiers for HTTPS and HTTP to prevent a
  // cookie collision.
  if ($is_https) {
    ini_set('session.cookie_secure', TRUE);
  }
  $prefix = ini_get('session.cookie_secure') ? 'SSESS' : 'SESS';
  session_name($prefix . substr(hash('sha256', $session_name), 0, 32));
}

/**
 * Returns and optionally sets the filename for a system item (module,
 * theme, etc.). The filename, whether provided, cached, or retrieved
 * from the database, is only returned if the file exists.
 *
 * This function plays a key role in allowing Drupal's resources (modules
 * and themes) to be located in different places depending on a site's
 * configuration. For example, a module 'foo' may legally be be located
 * in any of these three places:
 *
 * modules/foo/foo.module
 * sites/all/modules/foo/foo.module
 * sites/example.com/modules/foo/foo.module
 *
 * Calling drupal_get_filename('module', 'foo') will give you one of
 * the above, depending on where the module is located.
 *
 * @param $type
 *   The type of the item (i.e. theme, theme_engine, module, profile).
 * @param $name
 *   The name of the item for which the filename is requested.
 * @param $filename
 *   The filename of the item if it is to be set explicitly rather
 *   than by consulting the database.
 *
 * @return
 *   The filename of the requested item.
 */
function drupal_get_filename($type, $name, $filename = NULL) {
  // The location of files will not change during the request, so do not use
  // drupal_static().
  static $files = array();

  if (!isset($files[$type])) {
    $files[$type] = array();
  }

  if (!empty($filename) && file_exists($filename)) {
    $files[$type][$name] = $filename;
  }
  elseif (isset($files[$type][$name])) {
    // nothing
  }
  // Verify that we have an active database connection, before querying
  // the database. This is required because this function is called both
  // before we have a database connection (i.e. during installation) and
  // when a database connection fails.
  else {
    try {
      if (function_exists('db_query')) {
        $file = db_query("SELECT filename FROM {system} WHERE name = :name AND type = :type", array(':name' => $name, ':type' => $type))->fetchField();
        if (file_exists(DRUPAL_ROOT . '/' . $file)) {
          $files[$type][$name] = $file;
        }
      }
    }
    catch (Exception $e) {
      // The database table may not exist because Drupal is not yet installed,
      // or the database might be down. We have a fallback for this case so we
      // hide the error completely.
    }
    // Fallback to searching the filesystem if the database could not find the
    // file or the file returned by the database is not found.
    if (!isset($files[$type][$name])) {
      // We have a consistent directory naming: modules, themes...
      $dir = $type . 's';
      if ($type == 'theme_engine') {
        $dir = 'themes/engines';
        $extension = 'engine';
      }
      elseif ($type == 'theme') {
        $extension = 'info';
      }
      else {
        $extension = $type;
      }

      if (!function_exists('drupal_system_listing')) {
        require_once DRUPAL_ROOT . '/includes/common.inc';
      }
      // Scan the appropriate directories for all files with the requested
      // extension, not just the file we are currently looking for. This
      // prevents unnecessary scans from being repeated when this function is
      // called more than once in the same page request.
      $matches = drupal_system_listing("/^" . DRUPAL_PHP_FUNCTION_PATTERN . "\.$extension$/", $dir, 'name', 0);
      foreach ($matches as $matched_name => $file) {
        $files[$type][$matched_name] = $file->uri;
      }
    }
  }

  if (isset($files[$type][$name])) {
    return $files[$type][$name];
  }
}

/**
 * Load the persistent variable table.
 *
 * The variable table is composed of values that have been saved in the table
 * with variable_set() as well as those explicitly specified in the configuration
 * file.
 */
function variable_initialize($conf = array()) {
  // NOTE: caching the variables improves performance by 20% when serving
  // cached pages.
  if ($cached = cache_get('variables', 'cache_bootstrap')) {
    $variables = $cached->data;
  }
  else {
    // Cache miss. Avoid a stampede.
    $name = 'variable_init';
    if (!lock_acquire($name, 1)) {
      // Another request is building the variable cache.
      // Wait, then re-run this function.
      lock_wait($name);
      return variable_initialize($conf);
    }
    else {
      // Proceed with variable rebuild.
      $variables = array_map('unserialize', db_query('SELECT name, value FROM {variable}')->fetchAllKeyed());
      cache_set('variables', $variables, 'cache_bootstrap');
      lock_release($name);
    }
  }

  foreach ($conf as $name => $value) {
    $variables[$name] = $value;
  }

  return $variables;
}

/**
 * Returns a persistent variable.
 *
 * Case-sensitivity of the variable_* functions depends on the database
 * collation used. To avoid problems, always use lower case for persistent
 * variable names.
 *
 * @param $name
 *   The name of the variable to return.
 * @param $default
 *   The default value to use if this variable has never been set.
 *
 * @return
 *   The value of the variable.
 *
 * @see variable_del()
 * @see variable_set()
 */
function variable_get($name, $default = NULL) {
  global $conf;

  return isset($conf[$name]) ? $conf[$name] : $default;
}

/**
 * Sets a persistent variable.
 *
 * Case-sensitivity of the variable_* functions depends on the database
 * collation used. To avoid problems, always use lower case for persistent
 * variable names.
 *
 * @param $name
 *   The name of the variable to set.
 * @param $value
 *   The value to set. This can be any PHP data type; these functions take care
 *   of serialization as necessary.
 *
 * @see variable_del()
 * @see variable_get()
 */
function variable_set($name, $value) {
  global $conf;

  db_merge('variable')->key(array('name' => $name))->fields(array('value' => serialize($value)))->execute();

  cache_clear_all('variables', 'cache_bootstrap');

  $conf[$name] = $value;
}

/**
 * Unsets a persistent variable.
 *
 * Case-sensitivity of the variable_* functions depends on the database
 * collation used. To avoid problems, always use lower case for persistent
 * variable names.
 *
 * @param $name
 *   The name of the variable to undefine.
 *
 * @see variable_get()
 * @see variable_set()
 */
function variable_del($name) {
  global $conf;

  db_delete('variable')
    ->condition('name', $name)
    ->execute();
  cache_clear_all('variables', 'cache_bootstrap');

  unset($conf[$name]);
}

/**
 * Retrieve the current page from the cache.
 *
 * Note: we do not serve cached pages to authenticated users, or to anonymous
 * users when $_SESSION is non-empty. $_SESSION may contain status messages
 * from a form submission, the contents of a shopping cart, or other user-
 * specific content that should not be cached and displayed to other users.
 *
 * @param $check_only
 *   (optional) Set to TRUE to only return whether a previous call found a
 *   cache entry.
 *
 * @return
 *   The cache object, if the page was found in the cache, NULL otherwise.
 */
function drupal_page_get_cache($check_only = FALSE) {
  global $base_root;
  static $cache_hit = FALSE;

  if ($check_only) {
    return $cache_hit;
  }

  if (drupal_page_is_cacheable()) {
    $cache = cache_get($base_root . request_uri(), 'cache_page');
    if ($cache !== FALSE) {
      $cache_hit = TRUE;
    }
    return $cache;
  }
}

/**
 * Determine the cacheability of the current page.
 *
 * @param $allow_caching
 *   Set to FALSE if you want to prevent this page to get cached.
 *
 * @return
 *   TRUE if the current page can be cached, FALSE otherwise.
 */
function drupal_page_is_cacheable($allow_caching = NULL) {
  $allow_caching_static = &drupal_static(__FUNCTION__, TRUE);
  if (isset($allow_caching)) {
    $allow_caching_static = $allow_caching;
  }

  return $allow_caching_static && ($_SERVER['REQUEST_METHOD'] == 'GET' || $_SERVER['REQUEST_METHOD'] == 'HEAD')
    && !drupal_is_cli();
}

/**
 * Invoke a bootstrap hook in all bootstrap modules that implement it.
 *
 * @param $hook
 *   The name of the bootstrap hook to invoke.
 *
 * @see bootstrap_hooks()
 */
function bootstrap_invoke_all($hook) {
  // Bootstrap modules should have been loaded when this function is called, so
  // we don't need to tell module_list() to reset its internal list (and we
  // therefore leave the first parameter at its default value of FALSE). We
  // still pass in TRUE for the second parameter, though; in case this is the
  // first time during the bootstrap that module_list() is called, we want to
  // make sure that its internal cache is primed with the bootstrap modules
  // only.
  foreach (module_list(FALSE, TRUE) as $module) {
    drupal_load('module', $module);
    module_invoke($module, $hook);
  }
}

/**
 * Includes a file with the provided type and name. This prevents
 * including a theme, engine, module, etc., more than once.
 *
 * @param $type
 *   The type of item to load (i.e. theme, theme_engine, module).
 * @param $name
 *   The name of the item to load.
 *
 * @return
 *   TRUE if the item is loaded or has already been loaded.
 */
function drupal_load($type, $name) {
  // Once a file is included this can't be reversed during a request so do not
  // use drupal_static() here.
  static $files = array();

  if (isset($files[$type][$name])) {
    return TRUE;
  }

  $filename = drupal_get_filename($type, $name);

  if ($filename) {
    include_once DRUPAL_ROOT . '/' . $filename;
    $files[$type][$name] = TRUE;

    return TRUE;
  }

  return FALSE;
}

/**
 * Set an HTTP response header for the current page.
 *
 * Note: When sending a Content-Type header, always include a 'charset' type,
 * too. This is necessary to avoid security bugs (e.g. UTF-7 XSS).
 *
 * @param $name
 *   The HTTP header name, or the special 'Status' header name.
 * @param $value
 *   The HTTP header value; if equal to FALSE, the specified header is unset.
 *   If $name is 'Status', this is expected to be a status code followed by a
 *   reason phrase, e.g. "404 Not Found".
 * @param $append
 *   Whether to append the value to an existing header or to replace it.
 */
function drupal_add_http_header($name, $value, $append = FALSE) {
  // The headers as name/value pairs.
  $headers = &drupal_static('drupal_http_headers', array());

  $name_lower = strtolower($name);
  _drupal_set_preferred_header_name($name);

  if ($value === FALSE) {
    $headers[$name_lower] = FALSE;
  }
  elseif (isset($headers[$name_lower]) && $append) {
    // Multiple headers with identical names may be combined using comma (RFC
    // 2616, section 4.2).
    $headers[$name_lower] .= ',' . $value;
  }
  else {
    $headers[$name_lower] = $value;
  }
  drupal_send_headers(array($name => $headers[$name_lower]), TRUE);
}

/**
 * Get the HTTP response headers for the current page.
 *
 * @param $name
 *   An HTTP header name. If omitted, all headers are returned as name/value
 *   pairs. If an array value is FALSE, the header has been unset.
 * @return
 *   A string containing the header value, or FALSE if the header has been set,
 *   or NULL if the header has not been set.
 */
function drupal_get_http_header($name = NULL) {
  $headers = &drupal_static('drupal_http_headers', array());
  if (isset($name)) {
    $name = strtolower($name);
    return isset($headers[$name]) ? $headers[$name] : NULL;
  }
  else {
    return $headers;
  }
}

/**
 * Header names are case-insensitive, but for maximum compatibility they should
 * follow "common form" (see RFC 2617, section 4.2).
 */
function _drupal_set_preferred_header_name($name = NULL) {
  static $header_names = array();

  if (!isset($name)) {
    return $header_names;
  }
  $header_names[strtolower($name)] = $name;
}

/**
 * Send the HTTP response headers previously set using drupal_add_http_header().
 * Add default headers, unless they have been replaced or unset using
 * drupal_add_http_header().
 *
 * @param $default_headers
 *   An array of headers as name/value pairs.
 * @param $single
 *   If TRUE and headers have already be sent, send only the specified header.
 */
function drupal_send_headers($default_headers = array(), $only_default = FALSE) {
  $headers_sent = &drupal_static(__FUNCTION__, FALSE);
  $headers = drupal_get_http_header();
  if ($only_default && $headers_sent) {
    $headers = array();
  }
  $headers_sent = TRUE;

  $header_names = _drupal_set_preferred_header_name();
  foreach ($default_headers as $name => $value) {
    $name_lower = strtolower($name);
    if (!isset($headers[$name_lower])) {
      $headers[$name_lower] = $value;
      $header_names[$name_lower] = $name;
    }
  }
  foreach ($headers as $name_lower => $value) {
    if ($name_lower == 'status') {
      header($_SERVER['SERVER_PROTOCOL'] . ' ' . $value);
    }
    // Skip headers that have been unset.
    elseif ($value) {
      header($header_names[$name_lower] . ': ' . $value);
    }
  }
}

/**
 * Set HTTP headers in preparation for a page response.
 *
 * Authenticated users are always given a 'no-cache' header, and will fetch a
 * fresh page on every request. This prevents authenticated users from seeing
 * locally cached pages.
 *
 * Also give each page a unique ETag. This will force clients to include both
 * an If-Modified-Since header and an If-None-Match header when doing
 * conditional requests for the page (required by RFC 2616, section 13.3.4),
 * making the validation more robust. This is a workaround for a bug in Mozilla
 * Firefox that is triggered when Drupal's caching is enabled and the user
 * accesses Drupal via an HTTP proxy (see
 * https://bugzilla.mozilla.org/show_bug.cgi?id=269303): When an authenticated
 * user requests a page, and then logs out and requests the same page again,
 * Firefox may send a conditional request based on the page that was cached
 * locally when the user was logged in. If this page did not have an ETag
 * header, the request only contains an If-Modified-Since header. The date will
 * be recent, because with authenticated users the Last-Modified header always
 * refers to the time of the request. If the user accesses Drupal via a proxy
 * server, and the proxy already has a cached copy of the anonymous page with an
 * older Last-Modified date, the proxy may respond with 304 Not Modified, making
 * the client think that the anonymous and authenticated pageviews are
 * identical.
 *
 * @see drupal_page_set_cache()
 */
function drupal_page_header() {
  $headers_sent = &drupal_static(__FUNCTION__, FALSE);
  if ($headers_sent) {
    return TRUE;
  }
  $headers_sent = TRUE;

  $default_headers = array(
    'Expires' => 'Sun, 19 Nov 1978 05:00:00 GMT',
    'Last-Modified' => gmdate(DATE_RFC1123, REQUEST_TIME),
    'Cache-Control' => 'no-cache, must-revalidate, post-check=0, pre-check=0',
    'ETag' => '"' . REQUEST_TIME . '"',
  );
  drupal_send_headers($default_headers);
}

/**
 * Set HTTP headers in preparation for a cached page response.
 *
 * The headers allow as much as possible in proxies and browsers without any
 * particular knowledge about the pages. Modules can override these headers
 * using drupal_add_http_header().
 *
 * If the request is conditional (using If-Modified-Since and If-None-Match),
 * and the conditions match those currently in the cache, a 304 Not Modified
 * response is sent.
 */
function drupal_serve_page_from_cache(stdClass $cache) {
  // Negotiate whether to use compression.
  $page_compression = variable_get('page_compression', TRUE) && extension_loaded('zlib');
  $return_compressed = $page_compression && isset($_SERVER['HTTP_ACCEPT_ENCODING']) && strpos($_SERVER['HTTP_ACCEPT_ENCODING'], 'gzip') !== FALSE;

  // Get headers set in hook_boot(). Keys are lower-case.
  $hook_boot_headers = drupal_get_http_header();

  // Headers generated in this function, that may be replaced or unset using
  // drupal_add_http_headers(). Keys are mixed-case.
  $default_headers = array();

  foreach ($cache->data['headers'] as $name => $value) {
    // In the case of a 304 response, certain headers must be sent, and the
    // remaining may not (see RFC 2616, section 10.3.5). Do not override
    // headers set in hook_boot().
    $name_lower = strtolower($name);
    if (in_array($name_lower, array('content-location', 'expires', 'cache-control', 'vary')) && !isset($hook_boot_headers[$name_lower])) {
      drupal_add_http_header($name, $value);
      unset($cache->data['headers'][$name]);
    }
  }

  // If a cache is served from a HTTP proxy without hitting the web server,
  // the boot and exit hooks cannot be fired, so only allow caching in
  // proxies if boot hooks are disabled. If the client send a session cookie,
  // do not bother caching the page in a public proxy, because the cached copy
  // will only be served to that particular user due to Vary: Cookie, unless
  // the Vary header has been replaced or unset in hook_boot() (see below).
  $max_age = !variable_get('page_cache_invoke_hooks', TRUE) && (!isset($_COOKIE[session_name()]) || isset($hook_boot_headers['vary'])) ? variable_get('page_cache_maximum_age', 0) : 0;
  $default_headers['Cache-Control'] = 'public, max-age=' . $max_age;

  // Entity tag should change if the output changes.
  $etag = '"' . $cache->created . '-' . intval($return_compressed) . '"';
  header('Etag: ' . $etag);

  // See if the client has provided the required HTTP headers.
  $if_modified_since = isset($_SERVER['HTTP_IF_MODIFIED_SINCE']) ? strtotime($_SERVER['HTTP_IF_MODIFIED_SINCE']) : FALSE;
  $if_none_match = isset($_SERVER['HTTP_IF_NONE_MATCH']) ? stripslashes($_SERVER['HTTP_IF_NONE_MATCH']) : FALSE;

  if ($if_modified_since && $if_none_match
      && $if_none_match == $etag // etag must match
      && $if_modified_since == $cache->created) {  // if-modified-since must match
    header($_SERVER['SERVER_PROTOCOL'] . ' 304 Not Modified');
    drupal_send_headers($default_headers);
    return;
  }

  // Send the remaining headers.
  foreach ($cache->data['headers'] as $name => $value) {
    drupal_add_http_header($name, $value);
  }

  $default_headers['Last-Modified'] = gmdate(DATE_RFC1123, $cache->created);

  // HTTP/1.0 proxies does not support the Vary header, so prevent any caching
  // by sending an Expires date in the past. HTTP/1.1 clients ignores the
  // Expires header if a Cache-Control: max-age= directive is specified (see RFC
  // 2616, section 14.9.3).
  $default_headers['Expires'] = 'Sun, 19 Nov 1978 05:00:00 GMT';

  drupal_send_headers($default_headers);

  // Allow HTTP proxies to cache pages for anonymous users without a session
  // cookie. The Vary header is used to indicates the set of request-header
  // fields that fully determines whether a cache is permitted to use the
  // response to reply to a subsequent request for a given URL without
  // revalidation. If a Vary header has been set in hook_boot(), it is assumed
  // that the module knows how to cache the page.
  if (!isset($hook_boot_headers['vary']) && !variable_get('omit_vary_cookie')) {
    header('Vary: Cookie');
  }

  if ($page_compression) {
    header('Vary: Accept-Encoding', FALSE);
    // If page_compression is enabled, the cache contains gzipped data.
    if ($return_compressed) {
      // $cache->data['body'] is already gzip'ed, so make sure
      // zlib.output_compression does not compress it once more.
      ini_set('zlib.output_compression', '0');
      header('Content-Encoding: gzip');
    }
    else {
      // The client does not support compression, so unzip the data in the
      // cache. Strip the gzip header and run uncompress.
      $cache->data['body'] = gzinflate(substr(substr($cache->data['body'], 10), 0, -8));
    }
  }

  // Print the page.
  print $cache->data['body'];
}

/**
 * Define the critical hooks that force modules to always be loaded.
 */
function bootstrap_hooks() {
  return array('boot', 'exit', 'watchdog', 'language_init');
}

/**
 * Unserializes and appends elements from a serialized string.
 *
 * @param $obj
 *   The object to which the elements are appended.
 * @param $field
 *   The attribute of $obj whose value should be unserialized.
 */
function drupal_unpack($obj, $field = 'data') {
  if ($obj->$field && $data = unserialize($obj->$field)) {
    foreach ($data as $key => $value) {
      if (!empty($key) && !isset($obj->$key)) {
        $obj->$key = $value;
      }
    }
  }
  return $obj;
}

/**
 * Translates a string to the current language or to a given language.
 *
 * The t() function serves two purposes. First, at run-time it translates
 * user-visible text into the appropriate language. Second, various mechanisms
 * that figure out what text needs to be translated work off t() -- the text
 * inside t() calls is added to the database of strings to be translated. So,
 * to enable a fully-translatable site, it is important that all human-readable
 * text that will be displayed on the site or sent to a user is passed through
 * the t() function, or a related function. See the
 * @link http://drupal.org/node/322729 Localization API @endlink pages for
 * more information, including recommendations on how to break up or not
 * break up strings for translation.
 *
 * You should never use t() to translate variables, such as calling
 * @code t($text); @endcode, unless the text that the variable holds has been
 * passed through t() elsewhere (e.g., $text is one of several translated
 * literal strings in an array). It is especially important never to call
 * @code t($user_text); @endcode, where $user_text is some text that a user
 * entered - doing that can lead to cross-site scripting and other security
 * problems. However, you can use variable substitution in your string, to put
 * variable text such as user names or link URLs into translated text. Variable
 * substitution looks like this:
 * @code
 * $text = t("@name's blog", array('@name' => format_username($account)));
 * @endcode
 * Basically, you can put variables like @name into your string, and t() will
 * substitute their sanitized values at translation time (see $args below or
 * the Localization API pages referenced above for details). Translators can
 * then rearrange the string as necessary for the language (e.g., in Spanish,
 * it might be "blog de @name").
 *
 * During the Drupal installation phase, some resources used by t() wil not be
 * available to code that needs localization. See st() and get_t() for
 * alternatives.
 *
 * @param $string
 *   A string containing the English string to translate.
 * @param $args
 *   An associative array of replacements to make after translation.
 *   Occurrences in $string of any key in $args are replaced with the
 *   corresponding value, after sanitization. The sanitization function depends
 *   on the first character of the key:
 *   - !variable: Inserted as is. Use this for text that has already been
 *     sanitized.
 *   - @variable: Escaped to HTML using check_plain(). Use this for anything
 *     displayed on a page on the site.
 *   - %variable: Escaped as a placeholder for user-submitted content using
 *     drupal_placeholder(), which shows up as <em>emphasized</em> text.
 * @param $options
 *   An associative array of additional options, with the following elements:
 *   - 'langcode' (defaults to the current language): The language code to
 *     translate to a language other than what is used to display the page.
 *   - 'context' (defaults to the empty context): The context the source string
 *     belongs to.
 *
 * @return
 *   The translated string.
 *
 * @see st()
 * @see get_t()
 * @ingroup sanitization
 */
function t($string, array $args = array(), array $options = array()) {
  global $language;
  static $custom_strings;

  // Merge in default.
  if (empty($options['langcode'])) {
    $options['langcode'] = isset($language->language) ? $language->language : 'en';
  }
  if (empty($options['context'])) {
    $options['context'] = '';
  }

  // First, check for an array of customized strings. If present, use the array
  // *instead of* database lookups. This is a high performance way to provide a
  // handful of string replacements. See settings.php for examples.
  // Cache the $custom_strings variable to improve performance.
  if (!isset($custom_strings[$options['langcode']])) {
    $custom_strings[$options['langcode']] = variable_get('locale_custom_strings_' . $options['langcode'], array());
  }
  // Custom strings work for English too, even if locale module is disabled.
  if (isset($custom_strings[$options['langcode']][$options['context']][$string])) {
    $string = $custom_strings[$options['langcode']][$options['context']][$string];
  }
  // Translate with locale module if enabled.
  elseif ($options['langcode'] != 'en' && function_exists('locale')) {
    $string = locale($string, $options['context'], $options['langcode']);
  }
  if (empty($args)) {
    return $string;
  }
  else {
    // Transform arguments before inserting them.
    foreach ($args as $key => $value) {
      switch ($key[0]) {
        case '@':
          // Escaped only.
          $args[$key] = check_plain($value);
          break;

        case '%':
        default:
          // Escaped and placeholder.
          $args[$key] = drupal_placeholder($value);
          break;

        case '!':
          // Pass-through.
      }
    }
    return strtr($string, $args);
  }
}

/**
 * Encode special characters in a plain-text string for display as HTML.
 *
 * Also validates strings as UTF-8 to prevent cross site scripting attacks on
 * Internet Explorer 6.
 *
 * @param $text
 *   The text to be checked or processed.
 *
 * @return
 *   An HTML safe version of $text, or an empty string if $text is not
 *   valid UTF-8.
 *
 * @see drupal_validate_utf8()
 * @ingroup sanitization
 */
function check_plain($text) {
  return htmlspecialchars($text, ENT_QUOTES, 'UTF-8');
}

/**
 * Checks whether a string is valid UTF-8.
 *
 * All functions designed to filter input should use drupal_validate_utf8
 * to ensure they operate on valid UTF-8 strings to prevent bypass of the
 * filter.
 *
 * When text containing an invalid UTF-8 lead byte (0xC0 - 0xFF) is presented
 * as UTF-8 to Internet Explorer 6, the program may misinterpret subsequent
 * bytes. When these subsequent bytes are HTML control characters such as
 * quotes or angle brackets, parts of the text that were deemed safe by filters
 * end up in locations that are potentially unsafe; An onerror attribute that
 * is outside of a tag, and thus deemed safe by a filter, can be interpreted
 * by the browser as if it were inside the tag.
 *
 * The function does not return FALSE for strings containing character codes
 * above U+10FFFF, even though these are prohibited by RFC 3629.
 *
 * @param $text
 *   The text to check.
 * @return
 *   TRUE if the text is valid UTF-8, FALSE if not.
 */
function drupal_validate_utf8($text) {
  if (strlen($text) == 0) {
    return TRUE;
  }
  // With the PCRE_UTF8 modifier 'u', preg_match() fails silently on strings
  // containing invalid UTF-8 byte sequences. It does not reject character
  // codes above U+10FFFF (represented by 4 or more octets), though.
  return (preg_match('/^./us', $text) == 1);
}

/**
 * Since $_SERVER['REQUEST_URI'] is only available on Apache, we
 * generate an equivalent using other environment variables.
 */
function request_uri() {

  if (isset($_SERVER['REQUEST_URI'])) {
    $uri = $_SERVER['REQUEST_URI'];
  }
  else {
    if (isset($_SERVER['argv'])) {
      $uri = $_SERVER['SCRIPT_NAME'] . '?' . $_SERVER['argv'][0];
    }
    elseif (isset($_SERVER['QUERY_STRING'])) {
      $uri = $_SERVER['SCRIPT_NAME'] . '?' . $_SERVER['QUERY_STRING'];
    }
    else {
      $uri = $_SERVER['SCRIPT_NAME'];
    }
  }
  // Prevent multiple slashes to avoid cross site requests via the Form API.
  $uri = '/' . ltrim($uri, '/');

  return $uri;
}

/**
 * Log an exception.
 *
 * This is a wrapper function for watchdog() which automatically decodes an
 * exception.
 *
 * @param $type
 *   The category to which this message belongs.
 * @param $exception
 *   The exception that is going to be logged.
 * @param $message
 *   The message to store in the log. If empty, a text that contains all useful
 *   information about the passed-in exception is used.
 * @param $variables
 *   Array of variables to replace in the message on display. Defaults to the
 *   return value of drupal_decode_exception().
 * @param $severity
 *   The severity of the message, as per RFC 3164.
 * @param $link
 *   A link to associate with the message.
 *
 * @see watchdog()
 * @see drupal_decode_exception()
 */
function watchdog_exception($type, Exception $exception, $message = NULL, $variables = array(), $severity = WATCHDOG_ERROR, $link = NULL) {

   // Use a default value if $message is not set.
   if (empty($message)) {
     // The exception message is run through check_plain() by _drupal_decode_exception().
     $message = '%type: !message in %function (line %line of %file).';
   }
   // $variables must be an array so that we can add the exception information.
   if (!is_array($variables)) {
     $variables = array();
   }

   require_once DRUPAL_ROOT . '/includes/errors.inc';
   $variables += _drupal_decode_exception($exception);
   watchdog($type, $message, $variables, $severity, $link);
}

/**
 * Log a system message.
 *
 * @param $type
 *   The category to which this message belongs. Can be any string, but the
 *   general practice is to use the name of the module calling watchdog().
 * @param $message
 *   The message to store in the log. Keep $message translatable
 *   by not concatenating dynamic values into it! Variables in the
 *   message should be added by using placeholder strings alongside
 *   the variables argument to declare the value of the placeholders.
 *   See t() for documentation on how $message and $variables interact.
 * @param $variables
 *   Array of variables to replace in the message on display or
 *   NULL if message is already translated or not possible to
 *   translate.
 * @param $severity
 *   The severity of the message, as per RFC 3164. Possible values are
 *   WATCHDOG_ERROR, WATCHDOG_WARNING, etc.
 * @param $link
 *   A link to associate with the message.
 *
 * @see watchdog_severity_levels()
 * @see hook_watchdog()
 */
function watchdog($type, $message, $variables = array(), $severity = WATCHDOG_NOTICE, $link = NULL) {
  global $user, $base_root;

  static $in_error_state = FALSE;

  // It is possible that the error handling will itself trigger an error. In that case, we could
  // end up in an infinite loop. To avoid that, we implement a simple static semaphore.
  if (!$in_error_state && function_exists('module_implements')) {
    $in_error_state = TRUE;

    // Prepare the fields to be logged
    $log_entry = array(
      'type'        => $type,
      'message'     => $message,
      'variables'   => $variables,
      'severity'    => $severity,
      'link'        => $link,
      'user'        => $user,
      'request_uri' => $base_root . request_uri(),
      'referer'     => isset($_SERVER['HTTP_REFERER']) ? $_SERVER['HTTP_REFERER'] : '',
      'ip'          => ip_address(),
      'timestamp'   => REQUEST_TIME,
    );

    // Call the logging hooks to log/process the message
    foreach (module_implements('watchdog') as $module) {
      module_invoke($module, 'watchdog', $log_entry);
    }

    // It is critical that the semaphore is only cleared here, in the parent
    // watchdog() call (not outside the loop), to prevent recursive execution.
    $in_error_state = FALSE;
  }
}

/**
 * Set a message which reflects the status of the performed operation.
 *
 * If the function is called with no arguments, this function returns all set
 * messages without clearing them.
 *
 * @param $message
 *   The message to be displayed to the user. For consistency with other
 *   messages, it should begin with a capital letter and end with a period.
 * @param $type
 *   The type of the message. One of the following values are possible:
 *   - 'status'
 *   - 'warning'
 *   - 'error'
 * @param $repeat
 *   If this is FALSE and the message is already set, then the message won't
 *   be repeated.
 */
function drupal_set_message($message = NULL, $type = 'status', $repeat = TRUE) {
  if ($message) {
    if (!isset($_SESSION['messages'][$type])) {
      $_SESSION['messages'][$type] = array();
    }

    if ($repeat || !in_array($message, $_SESSION['messages'][$type])) {
      $_SESSION['messages'][$type][] = $message;
    }

    // Mark this page as being uncacheable.
    drupal_page_is_cacheable(FALSE);
  }

  // Messages not set when DB connection fails.
  return isset($_SESSION['messages']) ? $_SESSION['messages'] : NULL;
}

/**
 * Return all messages that have been set.
 *
 * @param $type
 *   (optional) Only return messages of this type.
 * @param $clear_queue
 *   (optional) Set to FALSE if you do not want to clear the messages queue
 * @return
 *   An associative array, the key is the message type, the value an array
 *   of messages. If the $type parameter is passed, you get only that type,
 *   or an empty array if there are no such messages. If $type is not passed,
 *   all message types are returned, or an empty array if none exist.
 */
function drupal_get_messages($type = NULL, $clear_queue = TRUE) {
  if ($messages = drupal_set_message()) {
    if ($type) {
      if ($clear_queue) {
        unset($_SESSION['messages'][$type]);
      }
      if (isset($messages[$type])) {
        return array($type => $messages[$type]);
      }
    }
    else {
      if ($clear_queue) {
        unset($_SESSION['messages']);
      }
      return $messages;
    }
  }
  return array();
}

/**
 * Get the title of the current page, for display on the page and in the title bar.
 *
 * @return
 *   The current page's title.
 */
function drupal_get_title() {
  $title = drupal_set_title();

  // During a bootstrap, menu.inc is not included and thus we cannot provide a title.
  if (!isset($title) && function_exists('menu_get_active_title')) {
    $title = check_plain(menu_get_active_title());
  }

  return $title;
}

/**
 * Set the title of the current page, for display on the page and in the title bar.
 *
 * @param $title
 *   Optional string value to assign to the page title; or if set to NULL
 *   (default), leaves the current title unchanged.
 * @param $output
 *   Optional flag - normally should be left as CHECK_PLAIN. Only set to
 *   PASS_THROUGH if you have already removed any possibly dangerous code
 *   from $title using a function like check_plain() or filter_xss(). With this
 *   flag the string will be passed through unchanged.
 *
 * @return
 *   The updated title of the current page.
 */
function drupal_set_title($title = NULL, $output = CHECK_PLAIN) {
  $stored_title = &drupal_static(__FUNCTION__);

  if (isset($title)) {
    $stored_title = ($output == PASS_THROUGH) ? $title : check_plain($title);
  }

  return $stored_title;
}

/**
 * Check to see if an IP address has been blocked.
 *
 * Blocked IP addresses are stored in the database by default. However for
 * performance reasons we allow an override in settings.php. This allows us
 * to avoid querying the database at this critical stage of the bootstrap if
 * an administrative interface for IP address blocking is not required.
 *
 * @param $ip
 *   IP address to check.
 * @return bool
 *   TRUE if access is denied, FALSE if access is allowed.
 */
function drupal_is_denied($ip) {
  // Because this function is called on every page request, we first check
  // for an array of IP addresses in settings.php before querying the
  // database.
  $blocked_ips = variable_get('blocked_ips');
  $denied = FALSE;
  if (isset($blocked_ips) && is_array($blocked_ips)) {
    $denied = in_array($ip, $blocked_ips);
  }
  // Only check if database.inc is loaded already. If
  // $conf['page_cache_without_database'] = TRUE; is set in settings.php,
  // then the database won't be loaded here so the IPs in the database
  // won't be denied. However the user asked explicitly not to use the
  // database and also in this case it's quite likely that the user relies
  // on higher performance solutions like a firewall.
  elseif (class_exists('Database', FALSE)) {
    $denied = (bool)db_query("SELECT 1 FROM {blocked_ips} WHERE ip = :ip", array(':ip' => $ip))->fetchField();
  }
  return $denied;
}

/**
 * Handle denied users.
 *
 * @param $ip
 *   IP address to check. Prints a message and exits if access is denied.
 */
function drupal_block_denied($ip) {
  // Deny access to blocked IP addresses - t() is not yet available.
  if (drupal_is_denied($ip)) {
    header($_SERVER['SERVER_PROTOCOL'] . ' 403 Forbidden');
    print 'Sorry, ' . check_plain(ip_address()) . ' has been banned.';
    exit();
  }
}

/**
 * Returns a string of highly randomized bytes (over the full 8-bit range).
 *
 * This function is better than simply calling mt_rand() or any other built-in
 * PHP function because it can return a long string of bytes (compared to < 4
 * bytes normally from mt_rand()) and uses the best available pseudo-random source.
 *
 * @param $count
 *   The number of characters (bytes) to return in the string.
 */
function drupal_random_bytes($count)  {
  // $random_state does not use drupal_static as it stores random bytes.
  static $random_state, $bytes;
  // Initialize on the first call. The contents of $_SERVER includes a mix of
  // user-specific and system information that varies a little with each page.
  if (!isset($random_state)) {
    $random_state = print_r($_SERVER, TRUE);
    if (function_exists('getmypid')) {
      // Further initialize with the somewhat random PHP process ID.
      $random_state .= getmypid();
    }
    $bytes = '';
  }
  if (strlen($bytes) < $count) {
    // /dev/urandom is available on many *nix systems and is considered the
    // best commonly available pseudo-random source.
    if ($fh = @fopen('/dev/urandom', 'rb')) {
      // PHP only performs buffered reads, so in reality it will always read
      // at least 4096 bytes. Thus, it costs nothing extra to read and store
      // that much so as to speed any additional invocations.
      $bytes .= fread($fh, max(4096, $count));
      fclose($fh);
    }
    // If /dev/urandom is not available or returns no bytes, this loop will
    // generate a good set of pseudo-random bytes on any system.
    // Note that it may be important that our $random_state is passed
    // through hash() prior to being rolled into $output, that the two hash()
    // invocations are different, and that the extra input into the first one -
    // the microtime() - is prepended rather than appended. This is to avoid
    // directly leaking $random_state via the $output stream, which could
    // allow for trivial prediction of further "random" numbers.
    while (strlen($bytes) < $count) {
      $random_state = hash('sha256', microtime() . mt_rand() . $random_state);
      $bytes .= hash('sha256', mt_rand() . $random_state, TRUE);
    }
  }
  $output = substr($bytes, 0, $count);
  $bytes = substr($bytes, $count);
  return $output;
}

/**
 * Calculate a base-64 encoded, URL-safe sha-256 hmac.
 *
 * @param $data
 *   String to be validated with the hmac.
 * @param $key
 *   A secret string key.
 *
 * @return
 *   A base-64 encoded sha-256 hmac, with + replaced with -, / with _ and
 *   any = padding characters removed.
 */
function drupal_hmac_base64($data, $key) {
  $hmac = base64_encode(hash_hmac('sha256', $data, $key, TRUE));
  // Modify the hmac so it's safe to use in URLs.
  return strtr($hmac, array('+' => '-', '/' => '_', '=' => ''));
}

/**
 * Calculate a base-64 encoded, URL-safe sha-256 hash.
 *
 * @param $data
 *   String to be hashed.
 *
 * @return
 *   A base-64 encoded sha-256 hash, with + replaced with -, / with _ and
 *   any = padding characters removed.
 */
function drupal_hash_base64($data) {
  $hash = base64_encode(hash('sha256', $data, TRUE));
  // Modify the hash so it's safe to use in URLs.
  return strtr($hash, array('+' => '-', '/' => '_', '=' => ''));
}

/**
 * Merges multiple arrays, recursively, and returns the merged array.
 *
 * This function is similar to PHP's array_merge_recursive() function, but it
 * handles non-array values differently. When merging values that are not both
 * arrays, the latter value replaces the former rather than merging with it.
 *
 * Example:
 * @code
 * $link_options_1 = array('fragment' => 'x', 'attributes' => array('title' => t('X'), 'class' => array('a', 'b')));
 * $link_options_2 = array('fragment' => 'y', 'attributes' => array('title' => t('Y'), 'class' => array('c', 'd')));
 *
 * // This results in array('fragment' => array('x', 'y'), 'attributes' => array('title' => array(t('X'), t('Y')), 'class' => array('a', 'b', 'c', 'd'))).
 * $incorrect = array_merge_recursive($link_options_1, $link_options_2);
 *
 * // This results in array('fragment' => 'y', 'attributes' => array('title' => t('Y'), 'class' => array('a', 'b', 'c', 'd'))).
 * $correct = drupal_array_merge_deep($link_options_1, $link_options_2);
 * @endcode
 *
 * @param ...
 *   Arrays to merge.
 *
 * @return
 *   The merged array.
 *
 * @see drupal_array_merge_deep_array()
 */
function drupal_array_merge_deep() {
  return drupal_array_merge_deep_array(func_get_args());
}

/**
 * Merges multiple arrays, recursively, and returns the merged array.
 *
 * This function is equivalent to drupal_array_merge_deep(), except the
 * input arrays are passed as a single array parameter rather than a variable
 * parameter list.
 *
 * The following are equivalent:
 * - drupal_array_merge_deep($a, $b);
 * - drupal_array_merge_deep_array(array($a, $b));
 *
 * The following are also equivalent:
 * - call_user_func_array('drupal_array_merge_deep', $arrays_to_merge);
 * - drupal_array_merge_deep_array($arrays_to_merge);
 *
 * @see drupal_array_merge_deep()
 */
function drupal_array_merge_deep_array($arrays) {
  $result = array();

  foreach ($arrays as $array) {
    foreach ($array as $key => $value) {
      // Renumber integer keys as array_merge_recursive() does. Note that PHP
      // automatically converts array keys that are integer strings (e.g., '1')
      // to integers.
      if (is_integer($key)) {
        $result[] = $value;
      }
      // Recurse when both values are arrays.
      elseif (isset($result[$key]) && is_array($result[$key]) && is_array($value)) {
        $result[$key] = drupal_array_merge_deep_array(array($result[$key], $value));
      }
      // Otherwise, use the latter value, overriding any previous value.
      else {
        $result[$key] = $value;
      }
    }
  }

  return $result;
}

/**
 * Generates a default anonymous $user object.
 *
 * @return Object - the user object.
 */
function drupal_anonymous_user() {
  $user = new stdClass();
  $user->uid = 0;
  $user->hostname = ip_address();
  $user->roles = array();
  $user->roles[DRUPAL_ANONYMOUS_RID] = 'anonymous user';
  $user->cache = 0;
  return $user;
}

/**
 * A string describing a phase of Drupal to load. Each phase adds to the
 * previous one, so invoking a later phase automatically runs the earlier
 * phases too. The most important usage is that if you want to access the
 * Drupal database from a script without loading anything else, you can
 * include bootstrap.inc, and call drupal_bootstrap(DRUPAL_BOOTSTRAP_DATABASE).
 *
 * @param $phase
 *   A constant. Allowed values are the DRUPAL_BOOTSTRAP_* constants.
 * @param $new_phase
 *   A boolean, set to FALSE if calling drupal_bootstrap from inside a
 *   function called from drupal_bootstrap (recursion).
 * @return
 *   The most recently completed phase.
 *
 */
function drupal_bootstrap($phase = NULL, $new_phase = TRUE) {
  // Not drupal_static(), because does not depend on any run-time information.
  static $phases = array(
    DRUPAL_BOOTSTRAP_CONFIGURATION,
    DRUPAL_BOOTSTRAP_PAGE_CACHE,
    DRUPAL_BOOTSTRAP_DATABASE,
    DRUPAL_BOOTSTRAP_VARIABLES,
    DRUPAL_BOOTSTRAP_SESSION,
    DRUPAL_BOOTSTRAP_PAGE_HEADER,
    DRUPAL_BOOTSTRAP_LANGUAGE,
    DRUPAL_BOOTSTRAP_FULL,
  );
  // Not drupal_static(), because the only legitimate API to control this is to
  // call drupal_bootstrap() with a new phase parameter.
  static $final_phase;
  // Not drupal_static(), because it's impossible to roll back to an earlier
  // bootstrap state.
  static $stored_phase = -1;

  // When not recursing, store the phase name so it's not forgotten while
  // recursing.
  if ($new_phase) {
    $final_phase = $phase;
  }
  if (isset($phase)) {
    // Call a phase if it has not been called before and is below the requested
    // phase.
    while ($phases && $phase > $stored_phase && $final_phase > $stored_phase) {
      $current_phase = array_shift($phases);

      // This function is re-entrant. Only update the completed phase when the
      // current call actually resulted in a progress in the bootstrap process.
      if ($current_phase > $stored_phase) {
        $stored_phase = $current_phase;
      }

      switch ($current_phase) {
        case DRUPAL_BOOTSTRAP_CONFIGURATION:
          _drupal_bootstrap_configuration();
          break;

        case DRUPAL_BOOTSTRAP_PAGE_CACHE:
          _drupal_bootstrap_page_cache();
          break;

        case DRUPAL_BOOTSTRAP_DATABASE:
          _drupal_bootstrap_database();
          break;

        case DRUPAL_BOOTSTRAP_VARIABLES:
          _drupal_bootstrap_variables();
          break;

        case DRUPAL_BOOTSTRAP_SESSION:
          require_once DRUPAL_ROOT . '/' . variable_get('session_inc', 'includes/session.inc');
          drupal_session_initialize();
          break;

        case DRUPAL_BOOTSTRAP_PAGE_HEADER:
          _drupal_bootstrap_page_header();
          break;

        case DRUPAL_BOOTSTRAP_LANGUAGE:
          drupal_language_initialize();
          break;

        case DRUPAL_BOOTSTRAP_FULL:
          require_once DRUPAL_ROOT . '/includes/common.inc';
          _drupal_bootstrap_full();
          break;
      }
    }
  }
  return $stored_phase;
}

/**
 * Return the time zone of the current user.
 */
function drupal_get_user_timezone() {
  global $user;
  if (variable_get('configurable_timezones', 1) && $user->uid && $user->timezone) {
    return $user->timezone;
  }
  else {
    // Ignore PHP strict notice if time zone has not yet been set in the php.ini
    // configuration.
    return variable_get('date_default_timezone', @date_default_timezone_get());
  }
}

/**
 * Custom PHP error handler.
 *
 * @param $error_level
 *   The level of the error raised.
 * @param $message
 *   The error message.
 * @param $filename
 *   The filename that the error was raised in.
 * @param $line
 *   The line number the error was raised at.
 * @param $context
 *   An array that points to the active symbol table at the point the error occurred.
 */
function _drupal_error_handler($error_level, $message, $filename, $line, $context) {
  require_once DRUPAL_ROOT . '/includes/errors.inc';
  _drupal_error_handler_real($error_level, $message, $filename, $line, $context);
}

/**
 * Custom PHP exception handler.
 *
 * Uncaught exceptions are those not enclosed in a try/catch block. They are
 * always fatal: the execution of the script will stop as soon as the exception
 * handler exits.
 *
 * @param $exception
 *   The exception object that was thrown.
 */
function _drupal_exception_handler($exception) {
  require_once DRUPAL_ROOT . '/includes/errors.inc';

  try {
    // Log the message to the watchdog and return an error page to the user.
    _drupal_log_error(_drupal_decode_exception($exception), TRUE);
  }
  catch (Exception $exception2) {
    // Another uncaught exception was thrown while handling the first one.
    // If we are displaying errors, then do so with no possibility of a further uncaught exception being thrown.
    if (error_displayable()) {
      print '<h1>Additional uncaught exception thrown while handling exception.</h1>';
      print '<h2>Original</h2><p>' . _drupal_render_exception_safe($exception) . '</p>';
      print '<h2>Additional</h2><p>' . _drupal_render_exception_safe($exception2) . '</p><hr />';
    }
  }
}

/**
 * Bootstrap configuration: Setup script environment and load settings.php.
 */
function _drupal_bootstrap_configuration() {
  // Set the Drupal custom error handler.
  set_error_handler('_drupal_error_handler');
  set_exception_handler('_drupal_exception_handler');

  drupal_environment_initialize();
  // Start a page timer:
  timer_start('page');
  // Initialize the configuration, including variables from settings.php.
  drupal_settings_initialize();
}

/**
 * Bootstrap page cache: Try to serve a page from cache.
 */
function _drupal_bootstrap_page_cache() {
  global $user;

  // Allow specifying special cache handlers in settings.php, like
  // using memcached or files for storing cache information.
  require_once DRUPAL_ROOT . '/includes/cache.inc';
  foreach (variable_get('cache_backends', array()) as $include) {
    require_once DRUPAL_ROOT . '/' . $include;
  }
  // Check for a cache mode force from settings.php.
  if (variable_get('page_cache_without_database')) {
    $cache_enabled = TRUE;
  }
  else {
    drupal_bootstrap(DRUPAL_BOOTSTRAP_VARIABLES, FALSE);
    $cache_enabled = variable_get('cache');
  }
  drupal_block_denied(ip_address());
  // If there is no session cookie and cache is enabled (or forced), try
  // to serve a cached page.
  if (!isset($_COOKIE[session_name()]) && $cache_enabled) {
    // Make sure there is a user object because its timestamp will be
    // checked, hook_boot might check for anonymous user etc.
    $user = drupal_anonymous_user();
    // Get the page from the cache.
    $cache = drupal_page_get_cache();
    // If there is a cached page, display it.
    if (is_object($cache)) {
      header('X-Drupal-Cache: HIT');
      // Restore the metadata cached with the page.
      $_GET['q'] = $cache->data['path'];
      drupal_set_title($cache->data['title'], PASS_THROUGH);
      date_default_timezone_set(drupal_get_user_timezone());
      // If the skipping of the bootstrap hooks is not enforced, call
      // hook_boot.
      if (variable_get('page_cache_invoke_hooks', TRUE)) {
        bootstrap_invoke_all('boot');
      }
      drupal_serve_page_from_cache($cache);
      // If the skipping of the bootstrap hooks is not enforced, call
      // hook_exit.
      if (variable_get('page_cache_invoke_hooks', TRUE)) {
        bootstrap_invoke_all('exit');
      }
      // We are done.
      exit;
    }
    else {
      header('X-Drupal-Cache: MISS');
    }
  }
}

/**
 * Bootstrap database: Initialize database system and register autoload functions.
 */
function _drupal_bootstrap_database() {
  // Redirect the user to the installation script if Drupal has not been
  // installed yet (i.e., if no $databases array has been defined in the
  // settings.php file) and we are not already installing.
  if (empty($GLOBALS['databases']) && !drupal_installation_attempted()) {
    include_once DRUPAL_ROOT . '/includes/install.inc';
    install_goto('install.php');
  }

  // The user agent header is used to pass a database prefix in the request when
  // running tests. However, for security reasons, it is imperative that we
  // validate we ourselves made the request.
  if ($test_prefix = drupal_valid_test_ua()) {
    // Set the test run id for use in other parts of Drupal.
    $test_info = &$GLOBALS['drupal_test_info'];
    $test_info['test_run_id'] = $test_prefix;
    $test_info['in_child_site'] = TRUE;

    foreach ($GLOBALS['databases']['default'] as &$value) {
      // Extract the current default database prefix.
      if (!isset($value['prefix'])) {
        $current_prefix = '';
      }
      elseif (is_array($value['prefix'])) {
        $current_prefix = $value['prefix']['default'];
      }
      else {
        $current_prefix = $value['prefix'];
      }

      // Remove the current database prefix and replace it by our own.
      $value['prefix'] = array(
        'default' => $current_prefix . $test_prefix,
      );
    }
  }

  // Initialize the database system. Note that the connection
  // won't be initialized until it is actually requested.
  require_once DRUPAL_ROOT . '/includes/database/database.inc';

  // Register autoload functions so that we can access classes and interfaces.
  // The database autoload routine comes first so that we can load the database
  // system without hitting the database. That is especially important during
  // the install or upgrade process.
  spl_autoload_register('drupal_autoload_class');
  spl_autoload_register('drupal_autoload_interface');
}

/**
 * Bootstrap variables: Load system variables and all enabled bootstrap modules.
 */
function _drupal_bootstrap_variables() {
  global $conf;

  // Initialize the lock system.
  require_once DRUPAL_ROOT . '/' . variable_get('lock_inc', 'includes/lock.inc');
  lock_initialize();

  // Load variables from the database, but do not overwrite variables set in settings.php.
  $conf = variable_initialize(isset($conf) ? $conf : array());
  // Load bootstrap modules.
  require_once DRUPAL_ROOT . '/includes/module.inc';
  module_load_all(TRUE);
}

/**
 * Bootstrap page header: Invoke hook_boot(), initialize locking system, and send default HTTP headers.
 */
function _drupal_bootstrap_page_header() {
  bootstrap_invoke_all('boot');

  if (!drupal_is_cli()) {
    ob_start();
    drupal_page_header();
  }
}

/**
 * Returns the current bootstrap phase for this Drupal process.
 *
 * The current phase is the one most recently completed by drupal_bootstrap().
 *
 * @see drupal_bootstrap()
 */
function drupal_get_bootstrap_phase() {
  return drupal_bootstrap();
}

/**
 * Checks the current User-Agent string to see if this is an internal request
 * from SimpleTest. If so, returns the test prefix for this test.
 *
 * @return
 *   Either the simpletest prefix (the string "simpletest" followed by any
 *   number of digits) or FALSE if the user agent does not contain a valid
 *   HMAC and timestamp.
 */
function drupal_valid_test_ua() {
  global $drupal_hash_salt;
  // No reason to reset this.
  static $test_prefix;

  if (isset($test_prefix)) {
    return $test_prefix;
  }

  if (isset($_SERVER['HTTP_USER_AGENT']) && preg_match("/^(simpletest\d+);(.+);(.+);(.+)$/", $_SERVER['HTTP_USER_AGENT'], $matches)) {
    list(, $prefix, $time, $salt, $hmac) = $matches;
    $check_string =  $prefix . ';' . $time . ';' . $salt;
    // We use the salt from settings.php to make the HMAC key, since
    // the database is not yet initialized and we can't access any Drupal variables.
    // The file properties add more entropy not easily accessible to others.
    $key = $drupal_hash_salt . filectime(__FILE__) . fileinode(__FILE__);
    $time_diff = REQUEST_TIME - $time;
    // Since we are making a local request a 5 second time window is allowed,
    // and the HMAC must match.
    if ($time_diff >= 0 && $time_diff <= 5 && $hmac == drupal_hmac_base64($check_string, $key)) {
      $test_prefix = $prefix;
      return $test_prefix;
    }
  }

  return FALSE;
}

/**
 * Generate a user agent string with a HMAC and timestamp for simpletest.
 */
function drupal_generate_test_ua($prefix) {
  global $drupal_hash_salt;
  static $key;

  if (!isset($key)) {
    // We use the salt from settings.php to make the HMAC key, since
    // the database is not yet initialized and we can't access any Drupal variables.
    // The file properties add more entropy not easily accessible to others.
    $key = $drupal_hash_salt . filectime(__FILE__) . fileinode(__FILE__);
  }
  // Generate a moderately secure HMAC based on the database credentials.
  $salt = uniqid('', TRUE);
  $check_string = $prefix . ';' . time() . ';' . $salt;
  return $check_string . ';' . drupal_hmac_base64($check_string, $key);
}

/**
 * Enables use of the theme system without requiring database access.
 *
 * Loads and initializes the theme system for site installs, updates and when
 * the site is in maintenance mode. This also applies when the database fails.
 *
 * @see _drupal_maintenance_theme()
 */
function drupal_maintenance_theme() {
  require_once DRUPAL_ROOT . '/includes/theme.maintenance.inc';
  _drupal_maintenance_theme();
}

/**
 * Return TRUE if a Drupal installation is currently being attempted.
 */
function drupal_installation_attempted() {
  return defined('MAINTENANCE_MODE') && MAINTENANCE_MODE == 'install';
}

/**
 * Returns the name of the proper localization function.
 *
 * get_t() exists to support localization for code that might run during
 * the installation phase, when some elements of the system might not have
 * loaded.
 *
 * This would include implementations of hook_install(), which could run
 * during the Drupal installation phase, and might also be run during
 * non-installation time, such as while installing the module from the the
 * module administration page.
 *
 * Example useage:
 * @code
 *   $t = get_t();
 *   $translated = $t('translate this');
 * @endcode
 *
 * Use t() if your code will never run during the Drupal installation phase.
 * Use st() if your code will only run during installation and never any other
 * time. Use get_t() if your code could run in either circumstance.
 *
 * @see t()
 * @see st()
 * @ingroup sanitization
 */
function get_t() {
  static $t;
  // This is not converted to drupal_static because there is no point in
  // resetting this as it can not change in the course of a request.
  if (!isset($t)) {
    $t = drupal_installation_attempted() ? 'st' : 't';
  }
  return $t;
}

/**
 * Initialize all the defined language types.
 */
function drupal_language_initialize() {
  $types = language_types();

  // Ensure the language is correctly returned, even without multilanguage
  // support. Also make sure we have a $language fallback, in case a language
  // negotiation callback needs to do a full bootstrap.
  // Useful for eg. XML/HTML 'lang' attributes.
  $default = language_default();
  foreach ($types as $type) {
    $GLOBALS[$type] = $default;
  }
  if (drupal_multilingual()) {
    include_once DRUPAL_ROOT . '/includes/language.inc';
    foreach ($types as $type) {
      $GLOBALS[$type] = language_initialize($type);
    }
    // Allow modules to react on language system initialization in multilingual
    // environments.
    bootstrap_invoke_all('language_init');
  }
}

/**
 * The built-in language types.
 *
 * @return
 *   An array of key-values pairs where the key is the language type and the
 *   value is its configurability.
 */
function drupal_language_types() {
  return array(
    LANGUAGE_TYPE_INTERFACE => TRUE,
    LANGUAGE_TYPE_CONTENT => FALSE,
    LANGUAGE_TYPE_URL => FALSE,
  );
}

/**
 * Return true if there is more than one language enabled.
 */
function drupal_multilingual() {
  // The "language_count" variable stores the number of enabled languages to
  // avoid unnecessarily querying the database when building the list of
  // enabled languages on monolingual sites.
  return variable_get('language_count', 1) > 1;
}

/**
 * Return an array of the available language types.
 */
function language_types() {
  return array_keys(variable_get('language_types', drupal_language_types()));
}

/**
 * Get a list of languages set up indexed by the specified key
 *
 * @param $field The field to index the list with.
 */
function language_list($field = 'language') {
  $languages = &drupal_static(__FUNCTION__);
  // Init language list
  if (!isset($languages)) {
    if (drupal_multilingual() || module_exists('locale')) {
      $languages['language'] = db_query('SELECT * FROM {languages} ORDER BY weight ASC, name ASC')->fetchAllAssoc('language');
      // Users cannot uninstall the native English language. However, we allow
      // it to be hidden from the installed languages. Therefore, at least one
      // other language must be enabled then.
      if (!$languages['language']['en']->enabled && !variable_get('language_native_enabled', TRUE)) {
        unset($languages['language']['en']);
      }
    }
    else {
      // No locale module, so use the default language only.
      $default = language_default();
      $languages['language'][$default->language] = $default;
    }
  }

  // Return the array indexed by the right field
  if (!isset($languages[$field])) {
    $languages[$field] = array();
    foreach ($languages['language'] as $lang) {
      // Some values should be collected into an array
      if (in_array($field, array('enabled', 'weight'))) {
        $languages[$field][$lang->$field][$lang->language] = $lang;
      }
      else {
        $languages[$field][$lang->$field] = $lang;
      }
    }
  }
  return $languages[$field];
}

/**
 * Default language used on the site
 *
 * @param $property
 *   Optional property of the language object to return
 */
function language_default($property = NULL) {
  $language = variable_get('language_default', (object) array('language' => 'en', 'name' => 'English', 'native' => 'English', 'direction' => 0, 'enabled' => 1, 'plurals' => 0, 'formula' => '', 'domain' => '', 'prefix' => '', 'weight' => 0, 'javascript' => ''));
  return $property ? $language->$property : $language;
}

/**
 * Returns the requested URL path of the page being viewed.
 *
 * Examples:
 * - http://example.com/node/306 returns "node/306".
 * - http://example.com/drupalfolder/node/306 returns "node/306" while
 *   base_path() returns "/drupalfolder/".
 * - http://example.com/path/alias (which is a path alias for node/306) returns
 *   "path/alias" as opposed to the internal path.
 * - http://example.com/index.php returns an empty string (meaning: front page).
 * - http://example.com/index.php?page=1 returns an empty string.
 *
 * @return
 *   The requested Drupal URL path.
 *
 * @see current_path()
 */
function request_path() {
  static $path;

  if (isset($path)) {
    return $path;
  }

  if (isset($_GET['q'])) {
    // This is a request with a ?q=foo/bar query string. $_GET['q'] is
    // overwritten in drupal_path_initialize(), but request_path() is called
    // very early in the bootstrap process, so the original value is saved in
    // $path and returned in later calls.
    $path = $_GET['q'];
  }
  elseif (isset($_SERVER['REQUEST_URI'])) {
    // This request is either a clean URL, or 'index.php', or nonsense.
    // Extract the path from REQUEST_URI.
    $request_path = strtok($_SERVER['REQUEST_URI'], '?');
    $base_path_len = strlen(rtrim(dirname($_SERVER['SCRIPT_NAME']), '\/'));
    // Unescape and strip $base_path prefix, leaving q without a leading slash.
    $path = substr(urldecode($request_path), $base_path_len + 1);
    // If the path equals the script filename, either because 'index.php' was
    // explicitly provided in the URL, or because the server added it to
    // $_SERVER['REQUEST_URI'] even when it wasn't provided in the URL (some
    // versions of Microsoft IIS do this), the front page should be served.
    if ($path == basename($_SERVER['PHP_SELF'])) {
      $path = '';
    }
  }
  else {
    // This is the front page.
    $path = '';
  }

  // Under certain conditions Apache's RewriteRule directive prepends the value
  // assigned to $_GET['q'] with a slash. Moreover we can always have a trailing
  // slash in place, hence we need to normalize $_GET['q'].
  $path = trim($path, '/');

  return $path;
}

/**
 * Return a component of the current Drupal path.
 *
 * When viewing a page at the path "admin/structure/types", for example, arg(0)
 * returns "admin", arg(1) returns "structure", and arg(2) returns "types".
 *
 * Avoid use of this function where possible, as resulting code is hard to read.
 * In menu callback functions, attempt to use named arguments. See the explanation
 * in menu.inc for how to construct callbacks that take arguments. When attempting
 * to use this function to load an element from the current path, e.g. loading the
 * node on a node page, please use menu_get_object() instead.
 *
 * @param $index
 *   The index of the component, where each component is separated by a '/'
 *   (forward-slash), and where the first component has an index of 0 (zero).
 * @param $path
 *   A path to break into components. Defaults to the path of the current page.
 *
 * @return
 *   The component specified by $index, or NULL if the specified component was
 *   not found. If called without arguments, it returns an array containing all
 *   the components of the current path.
 */
function arg($index = NULL, $path = NULL) {
  // Even though $arguments doesn't need to be resettable for any functional
  // reasons (the result of explode() does not depend on any run-time
  // information), it should be resettable anyway in case a module needs to
  // free up the memory used by it.
  // Use the advanced drupal_static() pattern, since this is called very often.
  static $drupal_static_fast;
  if (!isset($drupal_static_fast)) {
    $drupal_static_fast['arguments'] = &drupal_static(__FUNCTION__);
  }
  $arguments = &$drupal_static_fast['arguments'];

  if (!isset($path)) {
    $path = $_GET['q'];
  }
  if (!isset($arguments[$path])) {
    $arguments[$path] = explode('/', $path);
  }
  if (!isset($index)) {
    return $arguments[$path];
  }
  if (isset($arguments[$path][$index])) {
    return $arguments[$path][$index];
  }
}

/**
 * If Drupal is behind a reverse proxy, we use the X-Forwarded-For header
 * instead of $_SERVER['REMOTE_ADDR'], which would be the IP address of
 * the proxy server, and not the client's. The actual header name can be
 * configured by the reverse_proxy_header variable.
 *
 * @return
 *   IP address of client machine, adjusted for reverse proxy and/or cluster
 *   environments.
 */
function ip_address() {
  $ip_address = &drupal_static(__FUNCTION__);

  if (!isset($ip_address)) {
    $ip_address = $_SERVER['REMOTE_ADDR'];

    if (variable_get('reverse_proxy', 0)) {
      $reverse_proxy_header = variable_get('reverse_proxy_header', 'HTTP_X_FORWARDED_FOR');
      if (!empty($_SERVER[$reverse_proxy_header])) {
        // If an array of known reverse proxy IPs is provided, then trust
        // the XFF header if request really comes from one of them.
        $reverse_proxy_addresses = variable_get('reverse_proxy_addresses', array());

        // Turn XFF header into an array.
        $forwarded = explode(',', $_SERVER[$reverse_proxy_header]);

        // Trim the forwarded IPs; they may have been delimited by commas and spaces.
        $forwarded = array_map('trim', $forwarded);

        // Tack direct client IP onto end of forwarded array.
        $forwarded[] = $ip_address;

        // Eliminate all trusted IPs.
        $untrusted = array_diff($forwarded, $reverse_proxy_addresses);

        // The right-most IP is the most specific we can trust.
        $ip_address = array_pop($untrusted);
      }
    }
  }

  return $ip_address;
}

/**
 * @ingroup schemaapi
 * @{
 */

/**
 * Get the schema definition of a table, or the whole database schema.
 *
 * The returned schema will include any modifications made by any
 * module that implements hook_schema_alter().
 *
 * @param $table
 *   The name of the table. If not given, the schema of all tables is returned.
 * @param $rebuild
 *   If true, the schema will be rebuilt instead of retrieved from the cache.
 */
function drupal_get_schema($table = NULL, $rebuild = FALSE) {
  static $schema = array();

  if (empty($schema) || $rebuild) {
    // Try to load the schema from cache.
    if (!$rebuild && $cached = cache_get('schema')) {
      $schema = $cached->data;
    }
    // Otherwise, rebuild the schema cache.
    else {
      $schema = array();
      // Load the .install files to get hook_schema.
      // On some databases this function may be called before bootstrap has
      // been completed, so we force the functions we need to load just in case.
      if (function_exists('module_load_all_includes')) {
        // This function can be called very early in the bootstrap process, so
        // we force the module_list() cache to be refreshed to ensure that it
        // contains the complete list of modules before we go on to call
        // module_load_all_includes().
        module_list(TRUE);
        module_load_all_includes('install');
      }

      require_once DRUPAL_ROOT . '/includes/common.inc';
      // Invoke hook_schema for all modules.
      foreach (module_implements('schema') as $module) {
        // Cast the result of hook_schema() to an array, as a NULL return value
        // would cause array_merge() to set the $schema variable to NULL as well.
        // That would break modules which use $schema further down the line.
        $current = (array) module_invoke($module, 'schema');
        // Set 'module' and 'name' keys for each table, and remove descriptions,
        // as they needlessly slow down cache_get() for every single request.
        _drupal_schema_initialize($current, $module);
        $schema = array_merge($schema, $current);
      }

      drupal_alter('schema', $schema);
      // If the schema is empty, avoid saving it: some database engines require
      // the schema to perform queries, and this could lead to infinite loops.
      if (!empty($schema) && (drupal_get_bootstrap_phase() == DRUPAL_BOOTSTRAP_FULL)) {
        cache_set('schema', $schema);
      }
    }
  }

  if (!isset($table)) {
    return $schema;
  }
  elseif (isset($schema[$table])) {
    return $schema[$table];
  }
  else {
    return FALSE;
  }
}

/**
 * @} End of "ingroup schemaapi".
 */


/**
 * @ingroup registry
 * @{
 */

/**
 * Confirm that an interface is available.
 *
 * This function is rarely called directly. Instead, it is registered as an
 * spl_autoload()  handler, and PHP calls it for us when necessary.
 *
 * @param $interface
 *   The name of the interface to check or load.
 * @return
 *   TRUE if the interface is currently available, FALSE otherwise.
 */
function drupal_autoload_interface($interface) {
  return _registry_check_code('interface', $interface);
}

/**
 * Confirm that a class is available.
 *
 * This function is rarely called directly. Instead, it is registered as an
 * spl_autoload()  handler, and PHP calls it for us when necessary.
 *
 * @param $class
 *   The name of the class to check or load.
 * @return
 *   TRUE if the class is currently available, FALSE otherwise.
 */
function drupal_autoload_class($class) {
  return _registry_check_code('class', $class);
}

/**
 * Helper to check for a resource in the registry.
 *
 * @param $type
 *   The type of resource we are looking up, or one of the constants
 *   REGISTRY_RESET_LOOKUP_CACHE or REGISTRY_WRITE_LOOKUP_CACHE, which
 *   signal that we should reset or write the cache, respectively.
 * @param $name
 *   The name of the resource, or NULL if either of the REGISTRY_* constants
 *   is passed in.
 * @return
 *   TRUE if the resource was found, FALSE if not.
 *   NULL if either of the REGISTRY_* constants is passed in as $type.
 */
function _registry_check_code($type, $name = NULL) {
  static $lookup_cache, $cache_update_needed;

  if ($type == 'class' && class_exists($name) || $type == 'interface' && interface_exists($name)) {
    return TRUE;
  }

  if (!isset($lookup_cache)) {
    $lookup_cache = array();
    if ($cache = cache_get('lookup_cache', 'cache_bootstrap')) {
      $lookup_cache = $cache->data;
    }
  }

  // When we rebuild the registry, we need to reset this cache so
  // we don't keep lookups for resources that changed during the rebuild.
  if ($type == REGISTRY_RESET_LOOKUP_CACHE) {
    $cache_update_needed = TRUE;
    $lookup_cache = NULL;
    return;
  }

  // Called from drupal_page_footer, we write to permanent storage if there
  // changes to the lookup cache for this request.
  if ($type == REGISTRY_WRITE_LOOKUP_CACHE) {
    if ($cache_update_needed) {
      cache_set('lookup_cache', $lookup_cache, 'cache_bootstrap');
    }
    return;
  }

  // $type is either 'interface' or 'class', so we only need the first letter to
  // keep the cache key unique.
  $cache_key = $type[0] . $name;
  if (isset($lookup_cache[$cache_key])) {
    if ($lookup_cache[$cache_key]) {
      require_once DRUPAL_ROOT . '/' . $lookup_cache[$cache_key];
    }
    return (bool) $lookup_cache[$cache_key];
  }

  // This function may get called when the default database is not active, but
  // there is no reason we'd ever want to not use the default database for
  // this query.
  $file = Database::getConnection('default', 'default')->query("SELECT filename FROM {registry} WHERE name = :name AND type = :type", array(
      ':name' => $name,
      ':type' => $type,
    ))
    ->fetchField();

  // Flag that we've run a lookup query and need to update the cache.
  $cache_update_needed = TRUE;

  // Misses are valuable information worth caching, so cache even if
  // $file is FALSE.
  $lookup_cache[$cache_key] = $file;

  if ($file) {
    require_once DRUPAL_ROOT . '/' . $file;
    return TRUE;
  }
  else {
    return FALSE;
  }
}

/**
 * Rescan all enabled modules and rebuild the registry.
 *
 * Rescans all code in modules or includes directories, storing the location of
 * each interface or class in the database.
 */
function registry_rebuild() {
  system_rebuild_module_data();
  registry_update();
}

/**
 * Update the registry based on the latest files listed in the database.
 *
 * This function should be used when system_rebuild_module_data() does not need
 * to be called, because it is already known that the list of files in the
 * {system} table matches those in the file system.
 *
 * @see registry_rebuild()
 */
function registry_update() {
  require_once DRUPAL_ROOT . '/includes/registry.inc';
  _registry_update();
}

/**
 * @} End of "ingroup registry".
 */

/**
 * Central static variable storage.
 *
 * All functions requiring a static variable to persist or cache data within
 * a single page request are encouraged to use this function unless it is
 * absolutely certain that the static variable will not need to be reset during
 * the page request. By centralizing static variable storage through this
 * function, other functions can rely on a consistent API for resetting any
 * other function's static variables.
 *
 * Example:
 * @code
 * function language_list($field = 'language') {
 *   $languages = &drupal_static(__FUNCTION__);
 *   if (!isset($languages)) {
 *     // If this function is being called for the first time after a reset,
 *     // query the database and execute any other code needed to retrieve
 *     // information about the supported languages.
 *     ...
 *   }
 *   if (!isset($languages[$field])) {
 *     // If this function is being called for the first time for a particular
 *     // index field, then execute code needed to index the information already
 *     // available in $languages by the desired field.
 *     ...
 *   }
 *   // Subsequent invocations of this function for a particular index field
 *   // skip the above two code blocks and quickly return the already indexed
 *   // information.
 *   return $languages[$field];
 * }
 * function locale_translate_overview_screen() {
 *   // When building the content for the translations overview page, make
 *   // sure to get completely fresh information about the supported languages.
 *   drupal_static_reset('language_list');
 *   ...
 * }
 * @endcode
 *
 * In a few cases, a function can have certainty that there is no legitimate
 * use-case for resetting that function's static variable. This is rare,
 * because when writing a function, it's hard to forecast all the situations in
 * which it will be used. A guideline is that if a function's static variable
 * does not depend on any information outside of the function that might change
 * during a single page request, then it's ok to use the "static" keyword
 * instead of the drupal_static() function.
 *
 * Example:
 * @code
 * function actions_do(...) {
 *   // $stack tracks the number of recursive calls.
 *   static $stack;
 *   $stack++;
 *   if ($stack > variable_get('actions_max_stack', 35)) {
 *     ...
 *     return;
 *   }
 *   ...
 *   $stack--;
 * }
 * @endcode
 *
 * In a few cases, a function needs a resettable static variable, but the
 * function is called many times (100+) during a single page request, so
 * every microsecond of execution time that can be removed from the function
 * counts. These functions can use a more cumbersome, but faster variant of
 * calling drupal_static(). It works by storing the reference returned by
 * drupal_static() in the calling function's own static variable, thereby
 * removing the need to call drupal_static() for each iteration of the function.
 * Conceptually, it replaces:
 * @code
 * $foo = &drupal_static(__FUNCTION__);
 * @endcode
 * with:
 * @code
 * // Unfortunately, this does not work.
 * static $foo = &drupal_static(__FUNCTION__);
 * @endcode
 * However, the above line of code does not work, because PHP only allows static
 * variables to be initializied by literal values, and does not allow static
 * variables to be assigned to references.
 * - http://php.net/manual/en/language.variables.scope.php#language.variables.scope.static
 * - http://php.net/manual/en/language.variables.scope.php#language.variables.scope.references
 * The example below shows the syntax needed to work around both limitations.
 * For benchmarks and more information, see http://drupal.org/node/619666.
 *
 * Example:
 * @code
 * function user_access($string, $account = NULL) {
 *   // Use the advanced drupal_static() pattern, since this is called very often.
 *   static $drupal_static_fast;
 *   if (!isset($drupal_static_fast)) {
 *     $drupal_static_fast['perm'] = &drupal_static(__FUNCTION__);
 *   }
 *   $perm = &$drupal_static_fast['perm'];
 *   ...
 * }
 * @endcode
 *
 * @param $name
 *   Globally unique name for the variable. For a function with only one static,
 *   variable, the function name (e.g. via the PHP magic __FUNCTION__ constant)
 *   is recommended. For a function with multiple static variables add a
 *   distinguishing suffix to the function name for each one.
 * @param $default_value
 *   Optional default value.
 * @param $reset
 *   TRUE to reset a specific named variable, or all variables if $name is NULL.
 *   Resetting every variable should only be used, for example, for running
 *   unit tests with a clean environment. Should be used only though via
 *   function drupal_static_reset() and the return value should not be used in
 *   this case.
 *
 * @return
 *   Returns a variable by reference.
 *
 * @see drupal_static_reset()
 */
function &drupal_static($name, $default_value = NULL, $reset = FALSE) {
  static $data = array(), $default = array();
  // First check if dealing with a previously defined static variable.
  if (isset($data[$name]) || array_key_exists($name, $data)) {
    // Non-NULL $name and both $data[$name] and $default[$name] statics exist.
    if ($reset) {
      // Reset pre-existing static variable to its default value.
      $data[$name] = $default[$name];
    }
    return $data[$name];
  }
  // Neither $data[$name] nor $default[$name] static variables exist.
  if (isset($name)) {
    if ($reset) {
      // Reset was called before a default is set and yet a variable must be
      // returned.
      return $data;
    }
    // First call with new non-NULL $name. Initialize a new static variable.
    $default[$name] = $data[$name] = $default_value;
    return $data[$name];
  }
  // Reset all: ($name == NULL). This needs to be done one at a time so that
  // references returned by earlier invocations of drupal_static() also get
  // reset.
  foreach ($default as $name => $value) {
    $data[$name] = $value;
  }
  // As the function returns a reference, the return should always be a
  // variable.
  return $data;
}

/**
 * Reset one or all centrally stored static variable(s).
 *
 * @param $name
 *   Name of the static variable to reset. Omit to reset all variables.
 */
function drupal_static_reset($name = NULL) {
  drupal_static($name, NULL, TRUE);
}

/**
 * Detect whether the current script is running in a command-line environment.
 */
function drupal_is_cli() {
  return (!isset($_SERVER['SERVER_SOFTWARE']) && (php_sapi_name() == 'cli' || (is_numeric($_SERVER['argc']) && $_SERVER['argc'] > 0)));
}

/**
 * Formats text for emphasized display in a placeholder inside a sentence.
 * Used automatically by t().
 *
 * @param $text
 *   The text to format (plain-text).
 *
 * @return
 *   The formatted text (html).
 */
function drupal_placeholder($text) {
  return '<em class="placeholder">' . check_plain($text) . '</em>';
}

/**
 * Register a function for execution on shutdown.
 *
 * Wrapper for register_shutdown_function() that catches thrown exceptions to
 * avoid "Exception thrown without a stack frame in Unknown".
 *
 * @param $callback
 *   The shutdown function to register.
 * @param ...
 *   Additional arguments to pass to the shutdown function.
 *
 * @return
 *   Array of shutdown functions to be executed.
 *
 * @see register_shutdown_function()
 * @ingroup php_wrappers
 */
function &drupal_register_shutdown_function($callback = NULL) {
  // We cannot use drupal_static() here because the static cache is reset during
  // batch processing, which breaks batch handling.
  static $callbacks = array();

  if (isset($callback)) {
    // Only register the internal shutdown function once.
    if (empty($callbacks)) {
      register_shutdown_function('_drupal_shutdown_function');
    }
    $args = func_get_args();
    array_shift($args);
    // Save callback and arguments
    $callbacks[] = array('callback' => $callback, 'arguments' => $args);
  }
  return $callbacks;
}

/**
 * Internal function used to execute registered shutdown functions.
 */
function _drupal_shutdown_function() {
  $callbacks = &drupal_register_shutdown_function();

  // Set the CWD to DRUPAL_ROOT as it is not guaranteed to be the same as it
  // was in the normal context of execution.
  chdir(DRUPAL_ROOT);

  try {
    while (list($key, $callback) = each($callbacks)) {
      call_user_func_array($callback['callback'], $callback['arguments']);
    }
  }
  catch (Exception $exception) {
    // If we are displaying errors, then do so with no possibility of a further uncaught exception being thrown.
   require_once DRUPAL_ROOT . '/includes/errors.inc';
   if (error_displayable()) {
      print '<h1>Uncaught exception thrown in shutdown function.</h1>';
      print '<p>' . _drupal_render_exception_safe($exception) . '</p><hr />';
    }
  }
}<|MERGE_RESOLUTION|>--- conflicted
+++ resolved
@@ -8,11 +8,7 @@
 /**
  * The current system version.
  */
-<<<<<<< HEAD
-define('VERSION', '7.0-dev');
-=======
-define('VERSION', '7.1');
->>>>>>> 316bd96e
+define('VERSION', '7.2');
 
 /**
  * Core API compatibility.
